2025-03-31 11:52:09,315 - cyber_law_assistant - INFO - Knowledge base loaded successfully from data/cyber_laws_knowledge_base.json
2025-03-31 11:52:11,572 - cyber_law_assistant - INFO - CyberLawAssistant initialized successfully
2025-03-31 11:52:11,612 - werkzeug - INFO - [31m[1mWARNING: This is a development server. Do not use it in a production deployment. Use a production WSGI server instead.[0m
 * Running on http://127.0.0.1:5000
2025-03-31 11:52:11,612 - werkzeug - INFO - [33mPress CTRL+C to quit[0m
2025-03-31 11:52:11,630 - werkzeug - INFO -  * Restarting with watchdog (windowsapi)
2025-03-31 11:52:14,009 - cyber_law_assistant - INFO - Knowledge base loaded successfully from data/cyber_laws_knowledge_base.json
2025-03-31 11:52:16,191 - cyber_law_assistant - INFO - CyberLawAssistant initialized successfully
2025-03-31 11:52:16,205 - werkzeug - WARNING -  * Debugger is active!
2025-03-31 11:52:16,210 - werkzeug - INFO -  * Debugger PIN: 111-632-260
2025-03-31 11:53:34,211 - cyber_law_assistant - INFO - Knowledge base loaded successfully from data/cyber_laws_knowledge_base.json
2025-03-31 11:53:36,348 - cyber_law_assistant - INFO - CyberLawAssistant initialized successfully
2025-03-31 11:53:36,371 - werkzeug - INFO - [31m[1mWARNING: This is a development server. Do not use it in a production deployment. Use a production WSGI server instead.[0m
 * Running on http://127.0.0.1:5000
2025-03-31 11:53:36,372 - werkzeug - INFO - [33mPress CTRL+C to quit[0m
2025-03-31 11:53:36,385 - werkzeug - INFO -  * Restarting with watchdog (windowsapi)
2025-03-31 11:53:38,650 - cyber_law_assistant - INFO - Knowledge base loaded successfully from data/cyber_laws_knowledge_base.json
2025-03-31 11:53:40,778 - cyber_law_assistant - INFO - CyberLawAssistant initialized successfully
2025-03-31 11:53:40,794 - werkzeug - WARNING -  * Debugger is active!
2025-03-31 11:53:40,799 - werkzeug - INFO -  * Debugger PIN: 111-632-260
2025-03-31 11:55:17,676 - werkzeug - INFO -  * Detected change in 'D:\\git\\project\\ai-assistant-for-cyber-law\\app.py', reloading
2025-03-31 11:55:17,678 - werkzeug - INFO -  * Detected change in 'D:\\git\\project\\ai-assistant-for-cyber-law\\app.py', reloading
2025-03-31 11:55:17,679 - werkzeug - INFO -  * Detected change in 'D:\\git\\project\\ai-assistant-for-cyber-law\\app.py', reloading
2025-03-31 11:55:18,619 - werkzeug - INFO -  * Restarting with watchdog (windowsapi)
2025-03-31 11:55:21,888 - cyber_law_assistant - INFO - Knowledge base loaded successfully from data/cyber_laws_knowledge_base.json
2025-03-31 11:55:24,355 - cyber_law_assistant - INFO - CyberLawAssistant initialized successfully
2025-03-31 11:55:24,368 - werkzeug - WARNING -  * Debugger is active!
2025-03-31 11:55:24,373 - werkzeug - INFO -  * Debugger PIN: 111-632-260
2025-03-31 11:58:44,047 - cyber_law_assistant - INFO - Knowledge base loaded successfully from data/cyber_laws_knowledge_base.json
2025-03-31 11:58:46,202 - cyber_law_assistant - INFO - CyberLawAssistant initialized successfully
2025-03-31 11:58:46,225 - werkzeug - INFO - [31m[1mWARNING: This is a development server. Do not use it in a production deployment. Use a production WSGI server instead.[0m
 * Running on http://127.0.0.1:5000
2025-03-31 11:58:46,225 - werkzeug - INFO - [33mPress CTRL+C to quit[0m
2025-03-31 11:58:46,237 - werkzeug - INFO -  * Restarting with watchdog (windowsapi)
2025-03-31 11:58:48,565 - cyber_law_assistant - INFO - Knowledge base loaded successfully from data/cyber_laws_knowledge_base.json
2025-03-31 11:58:50,800 - cyber_law_assistant - INFO - CyberLawAssistant initialized successfully
2025-03-31 11:58:50,813 - werkzeug - WARNING -  * Debugger is active!
2025-03-31 11:58:50,820 - werkzeug - INFO -  * Debugger PIN: 111-632-260
2025-03-31 12:00:54,195 - cyber_law_assistant - INFO - Knowledge base loaded successfully from data/cyber_laws_knowledge_base.json
2025-03-31 12:00:56,291 - cyber_law_assistant - INFO - CyberLawAssistant initialized successfully
2025-03-31 12:00:56,304 - werkzeug - INFO - [31m[1mWARNING: This is a development server. Do not use it in a production deployment. Use a production WSGI server instead.[0m
 * Running on http://127.0.0.1:5000
2025-03-31 12:00:56,306 - werkzeug - INFO - [33mPress CTRL+C to quit[0m
2025-04-08 20:16:58,515 - __main__ - INFO - Knowledge base loaded successfully from data/cyber_laws_knowledge_base.json
2025-04-08 20:16:58,515 - __main__ - INFO - CyberLawAssistant initialized successfully
2025-04-08 20:17:28,078 - __main__ - INFO - Knowledge base loaded successfully from data/cyber_laws_knowledge_base.json
2025-04-08 20:17:28,078 - __main__ - INFO - CyberLawAssistant initialized successfully
2025-04-08 20:17:30,078 - __main__ - INFO - Session session_20250408201728_8320 - User: hi...
2025-04-08 20:17:30,078 - __main__ - INFO - Session session_20250408201728_8320 - Assistant: Welcome to the Cyber Law Assistant. What type of c...
2025-04-08 20:17:49,362 - __main__ - INFO - Session session_20250408201728_8320 - User: my friend trying to hack...
2025-04-08 20:17:49,362 - __main__ - INFO - Session session_20250408201728_8320 - Assistant: Computer Hacking: Unauthorized access to computer ...
2025-04-08 20:18:09,610 - __main__ - INFO - Session session_20250408201728_8320 - User: reporting...
2025-04-08 20:18:09,611 - __main__ - INFO - Session session_20250408201728_8320 - Assistant: Regarding Computer Hacking, here's information abo...
2025-04-08 20:18:25,042 - __main__ - INFO - Session session_20250408201728_8320 - User: evidence...
2025-04-08 20:18:25,042 - __main__ - INFO - Session session_20250408201728_8320 - Assistant: Regarding Computer Hacking, here's information abo...
2025-04-08 20:20:19,839 - __main__ - INFO - Session session_20250408201728_8320 - User: i want detialed conversation...
2025-04-08 20:20:19,839 - __main__ - INFO - Session session_20250408201728_8320 - Assistant: I'm not sure which cyber law topic you're asking a...
2025-04-08 20:20:44,183 - __main__ - INFO - Session session_20250408201728_8320 - User: someone installed a virus on my laptop...
2025-04-08 20:20:44,183 - __main__ - INFO - Session session_20250408201728_8320 - Assistant: I'm not sure which cyber law topic you're asking a...
2025-04-08 20:21:02,207 - __main__ - INFO - Session session_20250408201728_8320 - User: the victim try to attack the server...
2025-04-08 20:21:02,207 - __main__ - INFO - Session session_20250408201728_8320 - Assistant: I'm not sure which cyber law topic you're asking a...
2025-04-08 20:32:28,624 - cyber_law_assistant - INFO - Knowledge base loaded successfully from data/cyber_laws_knowledge_base.json
2025-04-08 20:32:28,624 - cyber_law_assistant - INFO - CyberLawAssistant initialized successfully
2025-04-08 20:33:04,322 - cyber_law_assistant - INFO - Knowledge base loaded successfully from data/cyber_laws_knowledge_base.json
2025-04-08 20:33:04,322 - cyber_law_assistant - INFO - CyberLawAssistant initialized successfully
2025-04-08 20:34:06,604 - cyber_law_assistant - INFO - Knowledge base loaded successfully from data/cyber_laws_knowledge_base.json
2025-04-08 20:34:06,605 - cyber_law_assistant - INFO - CyberLawAssistant initialized successfully
2025-04-08 20:36:56,104 - cyber_law_assistant - INFO - Knowledge base loaded successfully from data/cyber_laws_knowledge_base.json
2025-04-08 20:36:56,104 - cyber_law_assistant - INFO - CyberLawAssistant initialized successfully
2025-04-08 20:36:56,191 - werkzeug - INFO - [31m[1mWARNING: This is a development server. Do not use it in a production deployment. Use a production WSGI server instead.[0m
 * Running on http://127.0.0.1:5000
2025-04-08 20:36:56,191 - werkzeug - INFO - [33mPress CTRL+C to quit[0m
2025-04-08 20:36:56,216 - werkzeug - INFO -  * Restarting with watchdog (windowsapi)
2025-04-08 20:36:56,636 - cyber_law_assistant - INFO - Knowledge base loaded successfully from data/cyber_laws_knowledge_base.json
2025-04-08 20:36:56,636 - cyber_law_assistant - INFO - CyberLawAssistant initialized successfully
2025-04-08 20:36:56,664 - werkzeug - WARNING -  * Debugger is active!
2025-04-08 20:36:56,672 - werkzeug - INFO -  * Debugger PIN: 912-239-818
2025-04-08 20:37:14,269 - cyber_law_assistant - INFO - Knowledge base loaded successfully from data/cyber_laws_knowledge_base.json
2025-04-08 20:37:14,269 - cyber_law_assistant - INFO - CyberLawAssistant initialized successfully
2025-04-08 20:37:14,327 - werkzeug - INFO - [31m[1mWARNING: This is a development server. Do not use it in a production deployment. Use a production WSGI server instead.[0m
 * Running on http://127.0.0.1:5000
2025-04-08 20:37:14,327 - werkzeug - INFO - [33mPress CTRL+C to quit[0m
2025-04-08 20:37:14,346 - werkzeug - INFO -  * Restarting with watchdog (windowsapi)
2025-04-08 20:37:14,753 - cyber_law_assistant - INFO - Knowledge base loaded successfully from data/cyber_laws_knowledge_base.json
2025-04-08 20:37:14,753 - cyber_law_assistant - INFO - CyberLawAssistant initialized successfully
2025-04-08 20:37:14,784 - werkzeug - WARNING -  * Debugger is active!
2025-04-08 20:37:14,791 - werkzeug - INFO -  * Debugger PIN: 912-239-818
2025-04-08 20:38:42,263 - cyber_law_assistant - INFO - Knowledge base loaded successfully from data/cyber_laws_knowledge_base.json
2025-04-08 20:38:42,263 - cyber_law_assistant - INFO - CyberLawAssistant initialized successfully
2025-04-08 20:40:33,352 - cyber_law_assistant - INFO - Knowledge base loaded successfully from data/cyber_laws_knowledge_base.json
2025-04-08 20:40:33,352 - cyber_law_assistant - INFO - CyberLawAssistant initialized successfully
2025-04-08 20:40:33,388 - werkzeug - INFO - [31m[1mWARNING: This is a development server. Do not use it in a production deployment. Use a production WSGI server instead.[0m
 * Running on http://127.0.0.1:5000
2025-04-08 20:40:33,388 - werkzeug - INFO - [33mPress CTRL+C to quit[0m
2025-04-08 20:40:33,401 - werkzeug - INFO -  * Restarting with watchdog (windowsapi)
2025-04-08 20:40:33,700 - cyber_law_assistant - INFO - Knowledge base loaded successfully from data/cyber_laws_knowledge_base.json
2025-04-08 20:40:33,700 - cyber_law_assistant - INFO - CyberLawAssistant initialized successfully
2025-04-08 20:40:33,722 - werkzeug - WARNING -  * Debugger is active!
2025-04-08 20:40:33,726 - werkzeug - INFO -  * Debugger PIN: 912-239-818
2025-04-08 20:40:44,986 - werkzeug - INFO - 127.0.0.1 - - [08/Apr/2025 20:40:44] "GET / HTTP/1.1" 200 -
2025-04-08 20:40:45,068 - werkzeug - INFO - 127.0.0.1 - - [08/Apr/2025 20:40:45] "[33mGET /favicon.ico HTTP/1.1[0m" 404 -
2025-04-08 20:40:49,951 - werkzeug - INFO - 127.0.0.1 - - [08/Apr/2025 20:40:49] "GET / HTTP/1.1" 200 -
2025-04-08 20:41:01,544 - werkzeug - INFO - 127.0.0.1 - - [08/Apr/2025 20:41:01] "GET / HTTP/1.1" 200 -
2025-04-08 20:41:01,633 - werkzeug - INFO - 127.0.0.1 - - [08/Apr/2025 20:41:01] "[33mGET /favicon.ico HTTP/1.1[0m" 404 -
2025-04-08 20:41:04,036 - werkzeug - INFO - 127.0.0.1 - - [08/Apr/2025 20:41:04] "GET / HTTP/1.1" 200 -
2025-04-08 20:41:40,172 - werkzeug - INFO - 127.0.0.1 - - [08/Apr/2025 20:41:40] "GET / HTTP/1.1" 200 -
2025-04-12 11:42:05,944 - cyber_law_assistant - INFO - Using device: cpu
2025-04-12 11:42:05,945 - cyber_law_assistant - ERROR - Error loading embedding model: name 'SentenceTransformer' is not defined
2025-04-12 11:42:05,945 - cyber_law_assistant - ERROR - Error loading spaCy model: name 'spacy' is not defined
2025-04-12 11:42:07,297 - cyber_law_assistant - INFO - Intent classifier loaded
2025-04-12 11:42:10,473 - cyber_law_assistant - INFO - Text summarizer loaded
2025-04-12 11:42:10,474 - cyber_law_assistant - WARNING - Knowledge base file not found: D:\git\project\ai-assistant-for-cyber-law\data\knowledge_base.json
2025-04-12 11:42:10,474 - cyber_law_assistant - INFO - Creating enhanced knowledge base structure with comprehensive Indian IT laws
2025-04-12 11:42:10,474 - cyber_law_assistant - WARNING - Embedding model not available
2025-04-12 11:42:10,475 - cyber_law_assistant - WARNING - Embedding model not available
2025-04-12 11:42:10,475 - cyber_law_assistant - WARNING - Embedding model not available
2025-04-12 11:42:10,475 - cyber_law_assistant - WARNING - Embedding model not available
2025-04-12 11:42:10,475 - cyber_law_assistant - WARNING - Embedding model not available
2025-04-12 11:42:10,475 - cyber_law_assistant - WARNING - Embedding model not available
2025-04-12 11:42:10,475 - cyber_law_assistant - WARNING - Embedding model not available
2025-04-12 11:42:10,475 - cyber_law_assistant - WARNING - Embedding model not available
2025-04-12 11:42:10,475 - cyber_law_assistant - WARNING - Embedding model not available
2025-04-12 11:42:10,475 - cyber_law_assistant - WARNING - Embedding model not available
2025-04-12 11:42:10,475 - cyber_law_assistant - WARNING - Embedding model not available
2025-04-12 11:42:10,475 - cyber_law_assistant - WARNING - Embedding model not available
2025-04-12 11:42:10,475 - cyber_law_assistant - WARNING - Embedding model not available
2025-04-12 11:42:10,475 - cyber_law_assistant - WARNING - Embedding model not available
2025-04-12 11:42:10,475 - cyber_law_assistant - WARNING - Embedding model not available
2025-04-12 11:42:10,475 - cyber_law_assistant - WARNING - Embedding model not available
2025-04-12 11:42:10,475 - cyber_law_assistant - WARNING - Embedding model not available
2025-04-12 11:42:10,475 - cyber_law_assistant - WARNING - Embedding model not available
2025-04-12 11:42:10,475 - cyber_law_assistant - WARNING - Embedding model not available
2025-04-12 11:42:10,476 - cyber_law_assistant - WARNING - Embedding model not available
2025-04-12 11:42:10,476 - cyber_law_assistant - WARNING - Embedding model not available
2025-04-12 11:42:10,476 - cyber_law_assistant - WARNING - Embedding model not available
2025-04-12 11:42:10,476 - cyber_law_assistant - WARNING - Embedding model not available
2025-04-12 11:42:10,476 - cyber_law_assistant - WARNING - Embedding model not available
2025-04-12 11:42:10,476 - cyber_law_assistant - WARNING - Embedding model not available
2025-04-12 11:42:10,476 - cyber_law_assistant - WARNING - Embedding model not available
2025-04-12 11:42:10,476 - cyber_law_assistant - WARNING - Embedding model not available
2025-04-12 11:42:10,476 - cyber_law_assistant - WARNING - Embedding model not available
2025-04-12 11:42:10,476 - cyber_law_assistant - WARNING - Embedding model not available
2025-04-12 11:42:10,476 - cyber_law_assistant - WARNING - Embedding model not available
2025-04-12 11:42:10,476 - cyber_law_assistant - WARNING - Embedding model not available
2025-04-12 11:42:10,476 - cyber_law_assistant - WARNING - Embedding model not available
2025-04-12 11:42:10,476 - cyber_law_assistant - WARNING - Embedding model not available
2025-04-12 11:42:10,476 - cyber_law_assistant - WARNING - Embedding model not available
2025-04-12 11:42:10,476 - cyber_law_assistant - WARNING - Embedding model not available
2025-04-12 11:42:10,476 - cyber_law_assistant - WARNING - Embedding model not available
2025-04-12 11:42:10,476 - cyber_law_assistant - WARNING - Embedding model not available
2025-04-12 11:42:10,476 - cyber_law_assistant - WARNING - Embedding model not available
2025-04-12 11:42:10,476 - cyber_law_assistant - WARNING - Embedding model not available
2025-04-12 11:42:10,476 - cyber_law_assistant - WARNING - Embedding model not available
2025-04-12 11:42:10,476 - cyber_law_assistant - WARNING - Embedding model not available
2025-04-12 11:42:10,476 - cyber_law_assistant - INFO - Built vector index with 41 entries
2025-04-12 11:42:10,477 - CyberLawAssistant - INFO - Cyber Law Assistant initialized
2025-04-12 11:42:10,523 - werkzeug - INFO - [31m[1mWARNING: This is a development server. Do not use it in a production deployment. Use a production WSGI server instead.[0m
 * Running on all addresses (0.0.0.0)
 * Running on http://127.0.0.1:5000
 * Running on http://10.1.13.78:5000
2025-04-12 11:42:10,523 - werkzeug - INFO - [33mPress CTRL+C to quit[0m
2025-04-12 11:42:10,540 - werkzeug - INFO -  * Restarting with watchdog (windowsapi)
2025-04-12 11:42:17,607 - cyber_law_assistant - INFO - Using device: cpu
2025-04-12 11:42:17,608 - cyber_law_assistant - ERROR - Error loading embedding model: name 'SentenceTransformer' is not defined
2025-04-12 11:42:17,608 - cyber_law_assistant - ERROR - Error loading spaCy model: name 'spacy' is not defined
2025-04-12 11:42:19,043 - cyber_law_assistant - INFO - Intent classifier loaded
2025-04-12 11:42:20,926 - cyber_law_assistant - INFO - Text summarizer loaded
2025-04-12 11:42:20,926 - cyber_law_assistant - WARNING - Knowledge base file not found: D:\git\project\ai-assistant-for-cyber-law\data\knowledge_base.json
2025-04-12 11:42:20,927 - cyber_law_assistant - INFO - Creating enhanced knowledge base structure with comprehensive Indian IT laws
2025-04-12 11:42:20,927 - cyber_law_assistant - WARNING - Embedding model not available
2025-04-12 11:42:20,927 - cyber_law_assistant - WARNING - Embedding model not available
2025-04-12 11:42:20,927 - cyber_law_assistant - WARNING - Embedding model not available
2025-04-12 11:42:20,927 - cyber_law_assistant - WARNING - Embedding model not available
2025-04-12 11:42:20,927 - cyber_law_assistant - WARNING - Embedding model not available
2025-04-12 11:42:20,927 - cyber_law_assistant - WARNING - Embedding model not available
2025-04-12 11:42:20,927 - cyber_law_assistant - WARNING - Embedding model not available
2025-04-12 11:42:20,927 - cyber_law_assistant - WARNING - Embedding model not available
2025-04-12 11:42:20,927 - cyber_law_assistant - WARNING - Embedding model not available
2025-04-12 11:42:20,927 - cyber_law_assistant - WARNING - Embedding model not available
2025-04-12 11:42:20,927 - cyber_law_assistant - WARNING - Embedding model not available
2025-04-12 11:42:20,927 - cyber_law_assistant - WARNING - Embedding model not available
2025-04-12 11:42:20,927 - cyber_law_assistant - WARNING - Embedding model not available
2025-04-12 11:42:20,927 - cyber_law_assistant - WARNING - Embedding model not available
2025-04-12 11:42:20,927 - cyber_law_assistant - WARNING - Embedding model not available
2025-04-12 11:42:20,927 - cyber_law_assistant - WARNING - Embedding model not available
2025-04-12 11:42:20,927 - cyber_law_assistant - WARNING - Embedding model not available
2025-04-12 11:42:20,927 - cyber_law_assistant - WARNING - Embedding model not available
2025-04-12 11:42:20,927 - cyber_law_assistant - WARNING - Embedding model not available
2025-04-12 11:42:20,927 - cyber_law_assistant - WARNING - Embedding model not available
2025-04-12 11:42:20,927 - cyber_law_assistant - WARNING - Embedding model not available
2025-04-12 11:42:20,927 - cyber_law_assistant - WARNING - Embedding model not available
2025-04-12 11:42:20,927 - cyber_law_assistant - WARNING - Embedding model not available
2025-04-12 11:42:20,928 - cyber_law_assistant - WARNING - Embedding model not available
2025-04-12 11:42:20,928 - cyber_law_assistant - WARNING - Embedding model not available
2025-04-12 11:42:20,928 - cyber_law_assistant - WARNING - Embedding model not available
2025-04-12 11:42:20,928 - cyber_law_assistant - WARNING - Embedding model not available
2025-04-12 11:42:20,928 - cyber_law_assistant - WARNING - Embedding model not available
2025-04-12 11:42:20,928 - cyber_law_assistant - WARNING - Embedding model not available
2025-04-12 11:42:20,928 - cyber_law_assistant - WARNING - Embedding model not available
2025-04-12 11:42:20,928 - cyber_law_assistant - WARNING - Embedding model not available
2025-04-12 11:42:20,928 - cyber_law_assistant - WARNING - Embedding model not available
2025-04-12 11:42:20,928 - cyber_law_assistant - WARNING - Embedding model not available
2025-04-12 11:42:20,928 - cyber_law_assistant - WARNING - Embedding model not available
2025-04-12 11:42:20,928 - cyber_law_assistant - WARNING - Embedding model not available
2025-04-12 11:42:20,928 - cyber_law_assistant - WARNING - Embedding model not available
2025-04-12 11:42:20,928 - cyber_law_assistant - WARNING - Embedding model not available
2025-04-12 11:42:20,928 - cyber_law_assistant - WARNING - Embedding model not available
2025-04-12 11:42:20,928 - cyber_law_assistant - WARNING - Embedding model not available
2025-04-12 11:42:20,928 - cyber_law_assistant - WARNING - Embedding model not available
2025-04-12 11:42:20,928 - cyber_law_assistant - WARNING - Embedding model not available
2025-04-12 11:42:20,928 - cyber_law_assistant - INFO - Built vector index with 41 entries
2025-04-12 11:42:20,928 - CyberLawAssistant - INFO - Cyber Law Assistant initialized
2025-04-12 11:42:20,938 - werkzeug - WARNING -  * Debugger is active!
2025-04-12 11:42:20,967 - werkzeug - INFO -  * Debugger PIN: 912-239-818
2025-04-12 11:42:21,996 - werkzeug - INFO - 127.0.0.1 - - [12/Apr/2025 11:42:21] "GET / HTTP/1.1" 200 -
2025-04-12 11:42:22,068 - werkzeug - INFO - 127.0.0.1 - - [12/Apr/2025 11:42:22] "[33mGET /favicon.ico HTTP/1.1[0m" 404 -
2025-04-12 11:42:24,298 - cyber_law_assistant - WARNING - Embedding model not available
2025-04-12 11:42:24,298 - cyber_law_assistant - INFO - Session session_20250412114220_2148 - User: hi...
2025-04-12 11:42:24,298 - cyber_law_assistant - INFO - Session session_20250412114220_2148 - Assistant: Greetings! I can help with cyber law questions, re...
2025-04-12 11:42:24,298 - werkzeug - INFO - 127.0.0.1 - - [12/Apr/2025 11:42:24] "POST /ask HTTP/1.1" 200 -
2025-04-12 11:42:39,969 - cyber_law_assistant - WARNING - Embedding model not available
2025-04-12 11:42:39,969 - cyber_law_assistant - ERROR - Error in semantic search: name 'cosine_similarity' is not defined
2025-04-12 11:42:39,970 - cyber_law_assistant - WARNING - Embedding model not available
2025-04-12 11:42:39,971 - cyber_law_assistant - INFO - Session session_20250412114220_2148 - User: some trying to hack me...
2025-04-12 11:42:39,971 - cyber_law_assistant - INFO - Session session_20250412114220_2148 - Assistant: To file a complaint about {crime}, here's the offi...
2025-04-12 11:42:39,971 - werkzeug - INFO - 127.0.0.1 - - [12/Apr/2025 11:42:39] "POST /ask HTTP/1.1" 200 -
2025-04-12 11:43:30,775 - werkzeug - INFO -  * Detected change in 'D:\\git\\project\\ai-assistant-for-cyber-law\\cyber_law_assistant.py', reloading
2025-04-12 11:43:30,776 - werkzeug - INFO -  * Detected change in 'D:\\git\\project\\ai-assistant-for-cyber-law\\cyber_law_assistant.py', reloading
2025-04-12 11:43:32,762 - werkzeug - INFO -  * Restarting with watchdog (windowsapi)
2025-04-15 18:19:22,159 - cyber_law_assistant - INFO - Using device: cpu
2025-04-15 18:19:22,161 - cyber_law_assistant - ERROR - Error loading embedding model: name 'SentenceTransformer' is not defined
2025-04-15 18:19:22,161 - cyber_law_assistant - ERROR - Error loading spaCy model: name 'spacy' is not defined
2025-04-15 18:19:24,498 - cyber_law_assistant - INFO - Intent classifier loaded
2025-04-15 18:19:28,481 - cyber_law_assistant - INFO - Text summarizer loaded
2025-04-15 18:19:28,481 - cyber_law_assistant - WARNING - Knowledge base file not found: D:\git\project\ai-assistant-for-cyber-law\data\knowledge_base.json
2025-04-15 18:19:28,482 - cyber_law_assistant - INFO - Creating enhanced knowledge base structure with comprehensive Indian IT laws
2025-04-15 18:19:28,482 - cyber_law_assistant - WARNING - Embedding model not available
2025-04-15 18:19:28,483 - cyber_law_assistant - WARNING - Embedding model not available
2025-04-15 18:19:28,483 - cyber_law_assistant - WARNING - Embedding model not available
2025-04-15 18:19:28,483 - cyber_law_assistant - WARNING - Embedding model not available
2025-04-15 18:19:28,483 - cyber_law_assistant - WARNING - Embedding model not available
2025-04-15 18:19:28,483 - cyber_law_assistant - WARNING - Embedding model not available
2025-04-15 18:19:28,483 - cyber_law_assistant - WARNING - Embedding model not available
2025-04-15 18:19:28,483 - cyber_law_assistant - WARNING - Embedding model not available
2025-04-15 18:19:28,484 - cyber_law_assistant - WARNING - Embedding model not available
2025-04-15 18:19:28,484 - cyber_law_assistant - WARNING - Embedding model not available
2025-04-15 18:19:28,484 - cyber_law_assistant - WARNING - Embedding model not available
2025-04-15 18:19:28,484 - cyber_law_assistant - WARNING - Embedding model not available
2025-04-15 18:19:28,484 - cyber_law_assistant - WARNING - Embedding model not available
2025-04-15 18:19:28,484 - cyber_law_assistant - WARNING - Embedding model not available
2025-04-15 18:19:28,484 - cyber_law_assistant - WARNING - Embedding model not available
2025-04-15 18:19:28,484 - cyber_law_assistant - WARNING - Embedding model not available
2025-04-15 18:19:28,484 - cyber_law_assistant - WARNING - Embedding model not available
2025-04-15 18:19:28,484 - cyber_law_assistant - WARNING - Embedding model not available
2025-04-15 18:19:28,484 - cyber_law_assistant - WARNING - Embedding model not available
2025-04-15 18:19:28,484 - cyber_law_assistant - WARNING - Embedding model not available
2025-04-15 18:19:28,484 - cyber_law_assistant - WARNING - Embedding model not available
2025-04-15 18:19:28,484 - cyber_law_assistant - WARNING - Embedding model not available
2025-04-15 18:19:28,484 - cyber_law_assistant - WARNING - Embedding model not available
2025-04-15 18:19:28,484 - cyber_law_assistant - WARNING - Embedding model not available
2025-04-15 18:19:28,484 - cyber_law_assistant - WARNING - Embedding model not available
2025-04-15 18:19:28,484 - cyber_law_assistant - WARNING - Embedding model not available
2025-04-15 18:19:28,484 - cyber_law_assistant - WARNING - Embedding model not available
2025-04-15 18:19:28,484 - cyber_law_assistant - WARNING - Embedding model not available
2025-04-15 18:19:28,485 - cyber_law_assistant - WARNING - Embedding model not available
2025-04-15 18:19:28,485 - cyber_law_assistant - WARNING - Embedding model not available
2025-04-15 18:19:28,485 - cyber_law_assistant - WARNING - Embedding model not available
2025-04-15 18:19:28,485 - cyber_law_assistant - WARNING - Embedding model not available
2025-04-15 18:19:28,485 - cyber_law_assistant - WARNING - Embedding model not available
2025-04-15 18:19:28,485 - cyber_law_assistant - WARNING - Embedding model not available
2025-04-15 18:19:28,485 - cyber_law_assistant - WARNING - Embedding model not available
2025-04-15 18:19:28,485 - cyber_law_assistant - WARNING - Embedding model not available
2025-04-15 18:19:28,485 - cyber_law_assistant - WARNING - Embedding model not available
2025-04-15 18:19:28,485 - cyber_law_assistant - WARNING - Embedding model not available
2025-04-15 18:19:28,485 - cyber_law_assistant - WARNING - Embedding model not available
2025-04-15 18:19:28,485 - cyber_law_assistant - WARNING - Embedding model not available
2025-04-15 18:19:28,485 - cyber_law_assistant - WARNING - Embedding model not available
2025-04-15 18:19:28,485 - cyber_law_assistant - INFO - Built vector index with 41 entries
2025-04-15 18:19:28,485 - CyberLawAssistant - INFO - Cyber Law Assistant initialized
2025-04-15 18:19:28,536 - werkzeug - INFO - [31m[1mWARNING: This is a development server. Do not use it in a production deployment. Use a production WSGI server instead.[0m
 * Running on all addresses (0.0.0.0)
 * Running on http://127.0.0.1:5000
 * Running on http://10.1.13.78:5000
2025-04-15 18:19:28,536 - werkzeug - INFO - [33mPress CTRL+C to quit[0m
2025-04-15 18:19:28,573 - werkzeug - INFO -  * Restarting with watchdog (windowsapi)
2025-04-15 18:19:36,243 - cyber_law_assistant - INFO - Using device: cpu
2025-04-15 18:19:36,243 - cyber_law_assistant - ERROR - Error loading embedding model: name 'SentenceTransformer' is not defined
2025-04-15 18:19:36,243 - cyber_law_assistant - ERROR - Error loading spaCy model: name 'spacy' is not defined
2025-04-15 18:19:37,990 - cyber_law_assistant - INFO - Intent classifier loaded
2025-04-15 18:19:41,825 - cyber_law_assistant - INFO - Text summarizer loaded
2025-04-15 18:19:41,825 - cyber_law_assistant - WARNING - Knowledge base file not found: D:\git\project\ai-assistant-for-cyber-law\data\knowledge_base.json
2025-04-15 18:19:41,826 - cyber_law_assistant - INFO - Creating enhanced knowledge base structure with comprehensive Indian IT laws
2025-04-15 18:19:41,826 - cyber_law_assistant - WARNING - Embedding model not available
2025-04-15 18:19:41,826 - cyber_law_assistant - WARNING - Embedding model not available
2025-04-15 18:19:41,826 - cyber_law_assistant - WARNING - Embedding model not available
2025-04-15 18:19:41,826 - cyber_law_assistant - WARNING - Embedding model not available
2025-04-15 18:19:41,826 - cyber_law_assistant - WARNING - Embedding model not available
2025-04-15 18:19:41,826 - cyber_law_assistant - WARNING - Embedding model not available
2025-04-15 18:19:41,826 - cyber_law_assistant - WARNING - Embedding model not available
2025-04-15 18:19:41,826 - cyber_law_assistant - WARNING - Embedding model not available
2025-04-15 18:19:41,826 - cyber_law_assistant - WARNING - Embedding model not available
2025-04-15 18:19:41,826 - cyber_law_assistant - WARNING - Embedding model not available
2025-04-15 18:19:41,826 - cyber_law_assistant - WARNING - Embedding model not available
2025-04-15 18:19:41,826 - cyber_law_assistant - WARNING - Embedding model not available
2025-04-15 18:19:41,827 - cyber_law_assistant - WARNING - Embedding model not available
2025-04-15 18:19:41,827 - cyber_law_assistant - WARNING - Embedding model not available
2025-04-15 18:19:41,827 - cyber_law_assistant - WARNING - Embedding model not available
2025-04-15 18:19:41,827 - cyber_law_assistant - WARNING - Embedding model not available
2025-04-15 18:19:41,827 - cyber_law_assistant - WARNING - Embedding model not available
2025-04-15 18:19:41,827 - cyber_law_assistant - WARNING - Embedding model not available
2025-04-15 18:19:41,827 - cyber_law_assistant - WARNING - Embedding model not available
2025-04-15 18:19:41,827 - cyber_law_assistant - WARNING - Embedding model not available
2025-04-15 18:19:41,827 - cyber_law_assistant - WARNING - Embedding model not available
2025-04-15 18:19:41,827 - cyber_law_assistant - WARNING - Embedding model not available
2025-04-15 18:19:41,827 - cyber_law_assistant - WARNING - Embedding model not available
2025-04-15 18:19:41,827 - cyber_law_assistant - WARNING - Embedding model not available
2025-04-15 18:19:41,827 - cyber_law_assistant - WARNING - Embedding model not available
2025-04-15 18:19:41,827 - cyber_law_assistant - WARNING - Embedding model not available
2025-04-15 18:19:41,827 - cyber_law_assistant - WARNING - Embedding model not available
2025-04-15 18:19:41,827 - cyber_law_assistant - WARNING - Embedding model not available
2025-04-15 18:19:41,827 - cyber_law_assistant - WARNING - Embedding model not available
2025-04-15 18:19:41,827 - cyber_law_assistant - WARNING - Embedding model not available
2025-04-15 18:19:41,827 - cyber_law_assistant - WARNING - Embedding model not available
2025-04-15 18:19:41,827 - cyber_law_assistant - WARNING - Embedding model not available
2025-04-15 18:19:41,827 - cyber_law_assistant - WARNING - Embedding model not available
2025-04-15 18:19:41,827 - cyber_law_assistant - WARNING - Embedding model not available
2025-04-15 18:19:41,827 - cyber_law_assistant - WARNING - Embedding model not available
2025-04-15 18:19:41,827 - cyber_law_assistant - WARNING - Embedding model not available
2025-04-15 18:19:41,827 - cyber_law_assistant - WARNING - Embedding model not available
2025-04-15 18:19:41,827 - cyber_law_assistant - WARNING - Embedding model not available
2025-04-15 18:19:41,827 - cyber_law_assistant - WARNING - Embedding model not available
2025-04-15 18:19:41,827 - cyber_law_assistant - WARNING - Embedding model not available
2025-04-15 18:19:41,827 - cyber_law_assistant - WARNING - Embedding model not available
2025-04-15 18:19:41,827 - cyber_law_assistant - INFO - Built vector index with 41 entries
2025-04-15 18:19:41,827 - CyberLawAssistant - INFO - Cyber Law Assistant initialized
2025-04-15 18:19:41,842 - werkzeug - WARNING -  * Debugger is active!
2025-04-15 18:19:41,856 - werkzeug - INFO -  * Debugger PIN: 912-239-818
2025-04-15 18:19:41,955 - werkzeug - INFO - 127.0.0.1 - - [15/Apr/2025 18:19:41] "GET / HTTP/1.1" 200 -
2025-04-15 18:19:42,030 - werkzeug - INFO - 127.0.0.1 - - [15/Apr/2025 18:19:42] "[33mGET /favicon.ico HTTP/1.1[0m" 404 -
2025-04-15 18:19:44,557 - cyber_law_assistant - WARNING - Embedding model not available
2025-04-15 18:19:44,557 - cyber_law_assistant - INFO - Session session_20250415181941_9382 - User: hi...
2025-04-15 18:19:44,557 - cyber_law_assistant - INFO - Session session_20250415181941_9382 - Assistant: Greetings! I can help with cyber law questions, re...
2025-04-15 18:19:44,558 - werkzeug - INFO - 127.0.0.1 - - [15/Apr/2025 18:19:44] "POST /ask HTTP/1.1" 200 -
2025-04-15 18:19:53,623 - cyber_law_assistant - WARNING - Embedding model not available
2025-04-15 18:19:53,623 - cyber_law_assistant - ERROR - Error in semantic search: name 'cosine_similarity' is not defined
2025-04-15 18:19:53,624 - cyber_law_assistant - WARNING - Embedding model not available
2025-04-15 18:19:53,624 - cyber_law_assistant - INFO - Session session_20250415181941_9382 - User: some trying to hacking...
2025-04-15 18:19:53,624 - cyber_law_assistant - INFO - Session session_20250415181941_9382 - Assistant: The most effective way to report {crime} is throug...
2025-04-15 18:19:53,624 - werkzeug - INFO - 127.0.0.1 - - [15/Apr/2025 18:19:53] "POST /ask HTTP/1.1" 200 -
2025-04-15 18:20:35,972 - cyber_law_assistant - INFO - Using device: cpu
2025-04-15 18:20:35,973 - cyber_law_assistant - ERROR - Error loading embedding model: name 'SentenceTransformer' is not defined
2025-04-15 18:20:35,973 - cyber_law_assistant - ERROR - Error loading spaCy model: name 'spacy' is not defined
2025-04-15 18:20:38,072 - cyber_law_assistant - INFO - Intent classifier loaded
2025-04-15 18:20:40,442 - cyber_law_assistant - INFO - Text summarizer loaded
2025-04-15 18:20:40,442 - cyber_law_assistant - WARNING - Knowledge base file not found: D:\git\project\ai-assistant-for-cyber-law\data\knowledge_base.json
2025-04-15 18:20:40,443 - cyber_law_assistant - INFO - Creating enhanced knowledge base structure with comprehensive Indian IT laws
2025-04-15 18:20:40,443 - cyber_law_assistant - WARNING - Embedding model not available
2025-04-15 18:20:40,443 - cyber_law_assistant - WARNING - Embedding model not available
2025-04-15 18:20:40,443 - cyber_law_assistant - WARNING - Embedding model not available
2025-04-15 18:20:40,443 - cyber_law_assistant - WARNING - Embedding model not available
2025-04-15 18:20:40,443 - cyber_law_assistant - WARNING - Embedding model not available
2025-04-15 18:20:40,443 - cyber_law_assistant - WARNING - Embedding model not available
2025-04-15 18:20:40,443 - cyber_law_assistant - WARNING - Embedding model not available
2025-04-15 18:20:40,443 - cyber_law_assistant - WARNING - Embedding model not available
2025-04-15 18:20:40,443 - cyber_law_assistant - WARNING - Embedding model not available
2025-04-15 18:20:40,443 - cyber_law_assistant - WARNING - Embedding model not available
2025-04-15 18:20:40,443 - cyber_law_assistant - WARNING - Embedding model not available
2025-04-15 18:20:40,443 - cyber_law_assistant - WARNING - Embedding model not available
2025-04-15 18:20:40,443 - cyber_law_assistant - WARNING - Embedding model not available
2025-04-15 18:20:40,443 - cyber_law_assistant - WARNING - Embedding model not available
2025-04-15 18:20:40,443 - cyber_law_assistant - WARNING - Embedding model not available
2025-04-15 18:20:40,443 - cyber_law_assistant - WARNING - Embedding model not available
2025-04-15 18:20:40,443 - cyber_law_assistant - WARNING - Embedding model not available
2025-04-15 18:20:40,443 - cyber_law_assistant - WARNING - Embedding model not available
2025-04-15 18:20:40,443 - cyber_law_assistant - WARNING - Embedding model not available
2025-04-15 18:20:40,443 - cyber_law_assistant - WARNING - Embedding model not available
2025-04-15 18:20:40,443 - cyber_law_assistant - WARNING - Embedding model not available
2025-04-15 18:20:40,443 - cyber_law_assistant - WARNING - Embedding model not available
2025-04-15 18:20:40,443 - cyber_law_assistant - WARNING - Embedding model not available
2025-04-15 18:20:40,443 - cyber_law_assistant - WARNING - Embedding model not available
2025-04-15 18:20:40,443 - cyber_law_assistant - WARNING - Embedding model not available
2025-04-15 18:20:40,444 - cyber_law_assistant - WARNING - Embedding model not available
2025-04-15 18:20:40,444 - cyber_law_assistant - WARNING - Embedding model not available
2025-04-15 18:20:40,444 - cyber_law_assistant - WARNING - Embedding model not available
2025-04-15 18:20:40,444 - cyber_law_assistant - WARNING - Embedding model not available
2025-04-15 18:20:40,444 - cyber_law_assistant - WARNING - Embedding model not available
2025-04-15 18:20:40,444 - cyber_law_assistant - WARNING - Embedding model not available
2025-04-15 18:20:40,444 - cyber_law_assistant - WARNING - Embedding model not available
2025-04-15 18:20:40,444 - cyber_law_assistant - WARNING - Embedding model not available
2025-04-15 18:20:40,444 - cyber_law_assistant - WARNING - Embedding model not available
2025-04-15 18:20:40,444 - cyber_law_assistant - WARNING - Embedding model not available
2025-04-15 18:20:40,444 - cyber_law_assistant - WARNING - Embedding model not available
2025-04-15 18:20:40,444 - cyber_law_assistant - WARNING - Embedding model not available
2025-04-15 18:20:40,444 - cyber_law_assistant - WARNING - Embedding model not available
2025-04-15 18:20:40,444 - cyber_law_assistant - WARNING - Embedding model not available
2025-04-15 18:20:40,444 - cyber_law_assistant - WARNING - Embedding model not available
2025-04-15 18:20:40,444 - cyber_law_assistant - WARNING - Embedding model not available
2025-04-15 18:20:40,444 - cyber_law_assistant - INFO - Built vector index with 41 entries
2025-04-15 18:20:40,444 - CyberLawAssistant - INFO - Cyber Law Assistant initialized
2025-04-15 18:20:40,471 - werkzeug - INFO - [31m[1mWARNING: This is a development server. Do not use it in a production deployment. Use a production WSGI server instead.[0m
 * Running on all addresses (0.0.0.0)
 * Running on http://127.0.0.1:5000
 * Running on http://10.1.13.78:5000
2025-04-15 18:20:40,472 - werkzeug - INFO - [33mPress CTRL+C to quit[0m
2025-04-15 18:20:40,492 - werkzeug - INFO -  * Restarting with watchdog (windowsapi)
2025-04-15 18:20:47,671 - cyber_law_assistant - INFO - Using device: cpu
2025-04-15 18:20:47,671 - cyber_law_assistant - ERROR - Error loading embedding model: name 'SentenceTransformer' is not defined
2025-04-15 18:20:47,671 - cyber_law_assistant - ERROR - Error loading spaCy model: name 'spacy' is not defined
2025-04-15 18:20:49,524 - cyber_law_assistant - INFO - Intent classifier loaded
2025-04-15 18:20:51,697 - cyber_law_assistant - INFO - Text summarizer loaded
2025-04-15 18:20:51,697 - cyber_law_assistant - WARNING - Knowledge base file not found: D:\git\project\ai-assistant-for-cyber-law\data\knowledge_base.json
2025-04-15 18:20:51,699 - cyber_law_assistant - INFO - Creating enhanced knowledge base structure with comprehensive Indian IT laws
2025-04-15 18:20:51,699 - cyber_law_assistant - WARNING - Embedding model not available
2025-04-15 18:20:51,699 - cyber_law_assistant - WARNING - Embedding model not available
2025-04-15 18:20:51,699 - cyber_law_assistant - WARNING - Embedding model not available
2025-04-15 18:20:51,699 - cyber_law_assistant - WARNING - Embedding model not available
2025-04-15 18:20:51,699 - cyber_law_assistant - WARNING - Embedding model not available
2025-04-15 18:20:51,699 - cyber_law_assistant - WARNING - Embedding model not available
2025-04-15 18:20:51,699 - cyber_law_assistant - WARNING - Embedding model not available
2025-04-15 18:20:51,699 - cyber_law_assistant - WARNING - Embedding model not available
2025-04-15 18:20:51,699 - cyber_law_assistant - WARNING - Embedding model not available
2025-04-15 18:20:51,699 - cyber_law_assistant - WARNING - Embedding model not available
2025-04-15 18:20:51,699 - cyber_law_assistant - WARNING - Embedding model not available
2025-04-15 18:20:51,699 - cyber_law_assistant - WARNING - Embedding model not available
2025-04-15 18:20:51,699 - cyber_law_assistant - WARNING - Embedding model not available
2025-04-15 18:20:51,700 - cyber_law_assistant - WARNING - Embedding model not available
2025-04-15 18:20:51,700 - cyber_law_assistant - WARNING - Embedding model not available
2025-04-15 18:20:51,700 - cyber_law_assistant - WARNING - Embedding model not available
2025-04-15 18:20:51,700 - cyber_law_assistant - WARNING - Embedding model not available
2025-04-15 18:20:51,700 - cyber_law_assistant - WARNING - Embedding model not available
2025-04-15 18:20:51,700 - cyber_law_assistant - WARNING - Embedding model not available
2025-04-15 18:20:51,700 - cyber_law_assistant - WARNING - Embedding model not available
2025-04-15 18:20:51,700 - cyber_law_assistant - WARNING - Embedding model not available
2025-04-15 18:20:51,700 - cyber_law_assistant - WARNING - Embedding model not available
2025-04-15 18:20:51,700 - cyber_law_assistant - WARNING - Embedding model not available
2025-04-15 18:20:51,700 - cyber_law_assistant - WARNING - Embedding model not available
2025-04-15 18:20:51,700 - cyber_law_assistant - WARNING - Embedding model not available
2025-04-15 18:20:51,700 - cyber_law_assistant - WARNING - Embedding model not available
2025-04-15 18:20:51,700 - cyber_law_assistant - WARNING - Embedding model not available
2025-04-15 18:20:51,700 - cyber_law_assistant - WARNING - Embedding model not available
2025-04-15 18:20:51,700 - cyber_law_assistant - WARNING - Embedding model not available
2025-04-15 18:20:51,700 - cyber_law_assistant - WARNING - Embedding model not available
2025-04-15 18:20:51,700 - cyber_law_assistant - WARNING - Embedding model not available
2025-04-15 18:20:51,700 - cyber_law_assistant - WARNING - Embedding model not available
2025-04-15 18:20:51,700 - cyber_law_assistant - WARNING - Embedding model not available
2025-04-15 18:20:51,700 - cyber_law_assistant - WARNING - Embedding model not available
2025-04-15 18:20:51,700 - cyber_law_assistant - WARNING - Embedding model not available
2025-04-15 18:20:51,700 - cyber_law_assistant - WARNING - Embedding model not available
2025-04-15 18:20:51,700 - cyber_law_assistant - WARNING - Embedding model not available
2025-04-15 18:20:51,700 - cyber_law_assistant - WARNING - Embedding model not available
2025-04-15 18:20:51,700 - cyber_law_assistant - WARNING - Embedding model not available
2025-04-15 18:20:51,700 - cyber_law_assistant - WARNING - Embedding model not available
2025-04-15 18:20:51,700 - cyber_law_assistant - WARNING - Embedding model not available
2025-04-15 18:20:51,701 - cyber_law_assistant - INFO - Built vector index with 41 entries
2025-04-15 18:20:51,701 - CyberLawAssistant - INFO - Cyber Law Assistant initialized
2025-04-15 18:20:51,712 - werkzeug - WARNING -  * Debugger is active!
2025-04-15 18:20:51,719 - werkzeug - INFO -  * Debugger PIN: 912-239-818
2025-04-15 18:21:16,412 - cyber_law_assistant - INFO - Using device: cpu
2025-04-15 18:21:16,417 - sentence_transformers.SentenceTransformer - INFO - Use pytorch device_name: cpu
2025-04-15 18:21:16,417 - sentence_transformers.SentenceTransformer - INFO - Load pretrained SentenceTransformer: paraphrase-MiniLM-L6-v2
2025-04-15 18:21:22,119 - cyber_law_assistant - INFO - Sentence embedding model loaded
2025-04-15 18:21:22,796 - cyber_law_assistant - INFO - SpaCy NLP model loaded
2025-04-15 18:21:24,119 - cyber_law_assistant - INFO - Intent classifier loaded
2025-04-15 18:21:26,183 - cyber_law_assistant - INFO - Text summarizer loaded
2025-04-15 18:21:26,183 - cyber_law_assistant - WARNING - Knowledge base file not found: D:\git\project\ai-assistant-for-cyber-law\data\knowledge_base.json
2025-04-15 18:21:26,183 - cyber_law_assistant - INFO - Creating enhanced knowledge base structure with comprehensive Indian IT laws
2025-04-15 18:21:27,280 - cyber_law_assistant - INFO - Built vector index with 41 entries
2025-04-15 18:21:27,280 - CyberLawAssistant - INFO - Cyber Law Assistant initialized
2025-04-15 18:21:27,296 - werkzeug - INFO - [31m[1mWARNING: This is a development server. Do not use it in a production deployment. Use a production WSGI server instead.[0m
 * Running on all addresses (0.0.0.0)
 * Running on http://127.0.0.1:5000
 * Running on http://10.1.13.78:5000
2025-04-15 18:21:27,296 - werkzeug - INFO - [33mPress CTRL+C to quit[0m
2025-04-15 18:21:27,313 - werkzeug - INFO -  * Restarting with watchdog (windowsapi)
2025-04-15 18:21:35,898 - cyber_law_assistant - INFO - Using device: cpu
2025-04-15 18:21:35,900 - sentence_transformers.SentenceTransformer - INFO - Use pytorch device_name: cpu
2025-04-15 18:21:35,900 - sentence_transformers.SentenceTransformer - INFO - Load pretrained SentenceTransformer: paraphrase-MiniLM-L6-v2
2025-04-15 18:21:39,970 - cyber_law_assistant - INFO - Sentence embedding model loaded
2025-04-15 18:21:40,424 - cyber_law_assistant - INFO - SpaCy NLP model loaded
2025-04-15 18:21:41,795 - cyber_law_assistant - INFO - Intent classifier loaded
2025-04-15 18:21:44,548 - cyber_law_assistant - INFO - Text summarizer loaded
2025-04-15 18:21:44,548 - cyber_law_assistant - WARNING - Knowledge base file not found: D:\git\project\ai-assistant-for-cyber-law\data\knowledge_base.json
2025-04-15 18:21:44,549 - cyber_law_assistant - INFO - Creating enhanced knowledge base structure with comprehensive Indian IT laws
2025-04-15 18:21:46,586 - cyber_law_assistant - INFO - Built vector index with 41 entries
2025-04-15 18:21:46,586 - CyberLawAssistant - INFO - Cyber Law Assistant initialized
2025-04-15 18:21:46,604 - werkzeug - WARNING -  * Debugger is active!
2025-04-15 18:21:46,621 - werkzeug - INFO -  * Debugger PIN: 912-239-818
2025-04-15 18:21:46,687 - werkzeug - INFO - 127.0.0.1 - - [15/Apr/2025 18:21:46] "GET / HTTP/1.1" 200 -
2025-04-15 18:21:57,058 - cyber_law_assistant - INFO - Session session_20250415182146_5682 - User: hi...
2025-04-15 18:21:57,058 - cyber_law_assistant - INFO - Session session_20250415182146_5682 - Assistant: Welcome! I'm here to provide information about cyb...
2025-04-15 18:21:57,058 - werkzeug - INFO - 127.0.0.1 - - [15/Apr/2025 18:21:57] "POST /ask HTTP/1.1" 200 -
2025-04-15 18:22:07,717 - cyber_law_assistant - INFO - Session session_20250415182146_5682 - User: some one trying to hack me...
2025-04-15 18:22:07,717 - cyber_law_assistant - INFO - Session session_20250415182146_5682 - Assistant: Tampering with Computer Source Code refers to Know...
2025-04-15 18:22:07,718 - werkzeug - INFO - 127.0.0.1 - - [15/Apr/2025 18:22:07] "POST /ask HTTP/1.1" 200 -
2025-04-15 18:22:15,855 - cyber_law_assistant - INFO - Session session_20250415182146_5682 - User: hack...
2025-04-15 18:22:15,855 - cyber_law_assistant - INFO - Session session_20250415182146_5682 - Assistant: Computer Hacking refers to Unauthorized access to ...
2025-04-15 18:22:15,856 - werkzeug - INFO - 127.0.0.1 - - [15/Apr/2025 18:22:15] "POST /ask HTTP/1.1" 200 -
2025-04-15 18:22:22,457 - cyber_law_assistant - INFO - Session session_20250415182146_5682 - User: report...
2025-04-15 18:22:22,457 - cyber_law_assistant - INFO - Session session_20250415182146_5682 - Assistant: To report Computer Hacking, here's what you should...
2025-04-15 18:22:22,457 - werkzeug - INFO - 127.0.0.1 - - [15/Apr/2025 18:22:22] "POST /ask HTTP/1.1" 200 -
2025-04-15 18:22:30,368 - cyber_law_assistant - INFO - Session session_20250415182146_5682 - User: prevention...
2025-04-15 18:22:30,368 - cyber_law_assistant - INFO - Session session_20250415182146_5682 - Assistant: Computer Hacking refers to Unauthorized access to ...
2025-04-15 18:22:30,368 - werkzeug - INFO - 127.0.0.1 - - [15/Apr/2025 18:22:30] "POST /ask HTTP/1.1" 200 -
2025-04-15 18:22:47,627 - cyber_law_assistant - INFO - Session session_20250415182146_5682 - User: tips...
2025-04-15 18:22:47,627 - cyber_law_assistant - INFO - Session session_20250415182146_5682 - Assistant: Regarding Computer Hacking: Unauthorized access to...
2025-04-15 18:22:47,627 - werkzeug - INFO - 127.0.0.1 - - [15/Apr/2025 18:22:47] "POST /ask HTTP/1.1" 200 -
2025-04-15 18:22:55,959 - cyber_law_assistant - INFO - Session session_20250415182146_5682 - User: evidence...
2025-04-15 18:22:55,959 - cyber_law_assistant - INFO - Session session_20250415182146_5682 - Assistant: When documenting a Computer Hacking incident, coll...
2025-04-15 18:22:55,960 - werkzeug - INFO - 127.0.0.1 - - [15/Apr/2025 18:22:55] "POST /ask HTTP/1.1" 200 -
2025-04-15 18:23:05,717 - cyber_law_assistant - INFO - Session session_20250415182146_5682 - User: virus...
2025-04-15 18:23:05,717 - cyber_law_assistant - INFO - Session session_20250415182146_5682 - Assistant: Here's what you should know about Ransomware Attac...
2025-04-15 18:23:05,717 - werkzeug - INFO - 127.0.0.1 - - [15/Apr/2025 18:23:05] "POST /ask HTTP/1.1" 200 -
2025-04-21 20:30:04,235 - cyber_law_assistant - INFO - Using device: cpu
2025-04-21 20:30:04,242 - sentence_transformers.SentenceTransformer - INFO - Use pytorch device_name: cpu
2025-04-21 20:30:04,242 - sentence_transformers.SentenceTransformer - INFO - Load pretrained SentenceTransformer: paraphrase-MiniLM-L6-v2
2025-04-21 20:30:09,086 - cyber_law_assistant - INFO - Sentence embedding model loaded
2025-04-21 20:30:10,058 - cyber_law_assistant - INFO - SpaCy NLP model loaded
2025-04-21 20:30:11,910 - cyber_law_assistant - INFO - Intent classifier loaded
2025-04-21 20:30:16,785 - cyber_law_assistant - INFO - Text summarizer loaded
2025-04-21 20:30:16,785 - cyber_law_assistant - WARNING - Knowledge base file not found: D:\git\project\ai-assistant-for-cyber-law\data\knowledge_base.json
2025-04-21 20:30:16,785 - cyber_law_assistant - INFO - Creating enhanced knowledge base structure with comprehensive Indian IT laws
2025-04-21 20:30:18,866 - cyber_law_assistant - INFO - Built vector index with 41 entries
2025-04-21 20:30:18,866 - CyberLawAssistant - INFO - Cyber Law Assistant initialized
2025-04-21 20:30:18,939 - werkzeug - INFO - [31m[1mWARNING: This is a development server. Do not use it in a production deployment. Use a production WSGI server instead.[0m
 * Running on all addresses (0.0.0.0)
 * Running on http://127.0.0.1:5000
 * Running on http://10.1.15.248:5000
2025-04-21 20:30:18,940 - werkzeug - INFO - [33mPress CTRL+C to quit[0m
2025-04-21 20:30:18,968 - werkzeug - INFO -  * Restarting with watchdog (windowsapi)
2025-04-21 20:30:29,491 - cyber_law_assistant - INFO - Using device: cpu
2025-04-21 20:30:29,494 - sentence_transformers.SentenceTransformer - INFO - Use pytorch device_name: cpu
2025-04-21 20:30:29,494 - sentence_transformers.SentenceTransformer - INFO - Load pretrained SentenceTransformer: paraphrase-MiniLM-L6-v2
2025-04-21 20:30:33,373 - cyber_law_assistant - INFO - Sentence embedding model loaded
2025-04-21 20:30:33,918 - cyber_law_assistant - INFO - SpaCy NLP model loaded
2025-04-21 20:30:35,425 - cyber_law_assistant - INFO - Intent classifier loaded
2025-04-21 20:30:39,063 - cyber_law_assistant - INFO - Text summarizer loaded
2025-04-21 20:30:39,064 - cyber_law_assistant - WARNING - Knowledge base file not found: D:\git\project\ai-assistant-for-cyber-law\data\knowledge_base.json
2025-04-21 20:30:39,064 - cyber_law_assistant - INFO - Creating enhanced knowledge base structure with comprehensive Indian IT laws
2025-04-21 20:30:40,202 - cyber_law_assistant - INFO - Built vector index with 41 entries
2025-04-21 20:30:40,202 - CyberLawAssistant - INFO - Cyber Law Assistant initialized
2025-04-21 20:30:40,220 - werkzeug - WARNING -  * Debugger is active!
2025-04-21 20:30:40,235 - werkzeug - INFO -  * Debugger PIN: 912-239-818
2025-04-21 20:30:40,369 - werkzeug - INFO - 127.0.0.1 - - [21/Apr/2025 20:30:40] "GET / HTTP/1.1" 200 -
2025-04-21 20:30:40,774 - werkzeug - INFO - 127.0.0.1 - - [21/Apr/2025 20:30:40] "[33mGET /favicon.ico HTTP/1.1[0m" 404 -
2025-04-21 20:32:09,701 - cyber_law_assistant - INFO - Session session_20250421203040_8904 - User: hi...
2025-04-21 20:32:09,701 - cyber_law_assistant - INFO - Session session_20250421203040_8904 - Assistant: Hello! I'm your cyber law assistant. How can I hel...
2025-04-21 20:32:09,701 - werkzeug - INFO - 127.0.0.1 - - [21/Apr/2025 20:32:09] "POST /ask HTTP/1.1" 200 -
2025-04-21 20:32:17,745 - cyber_law_assistant - INFO - Session session_20250421203040_8904 - User: some one trying to hack me...
2025-04-21 20:32:17,746 - cyber_law_assistant - INFO - Session session_20250421203040_8904 - Assistant: Regarding Tampering with Computer Source Code: Kno...
2025-04-21 20:32:17,746 - werkzeug - INFO - 127.0.0.1 - - [21/Apr/2025 20:32:17] "POST /ask HTTP/1.1" 200 -
2025-04-21 20:32:34,449 - cyber_law_assistant - INFO - Session session_20250421203040_8904 - User: hack...
2025-04-21 20:32:34,449 - cyber_law_assistant - INFO - Session session_20250421203040_8904 - Assistant: Computer Hacking refers to Unauthorized access to ...
2025-04-21 20:32:34,449 - werkzeug - INFO - 127.0.0.1 - - [21/Apr/2025 20:32:34] "POST /ask HTTP/1.1" 200 -
2025-04-21 20:33:24,356 - cyber_law_assistant - INFO - Session session_20250421203040_8904 - User: prevention...
2025-04-21 20:33:24,356 - cyber_law_assistant - INFO - Session session_20250421203040_8904 - Assistant: Regarding Computer Hacking: Unauthorized access to...
2025-04-21 20:33:24,356 - werkzeug - INFO - 127.0.0.1 - - [21/Apr/2025 20:33:24] "POST /ask HTTP/1.1" 200 -
2025-04-21 20:33:50,308 - cyber_law_assistant - INFO - Session session_20250421203040_8904 - User: tips...
2025-04-21 20:33:50,308 - cyber_law_assistant - INFO - Session session_20250421203040_8904 - Assistant: Here's what you should know about Computer Hacking...
2025-04-21 20:33:50,308 - werkzeug - INFO - 127.0.0.1 - - [21/Apr/2025 20:33:50] "POST /ask HTTP/1.1" 200 -
2025-04-21 20:34:03,744 - cyber_law_assistant - INFO - Session session_20250421203040_8904 - User: evidence...
2025-04-21 20:34:03,744 - cyber_law_assistant - INFO - Session session_20250421203040_8904 - Assistant: When documenting a Computer Hacking incident, coll...
2025-04-21 20:34:03,744 - werkzeug - INFO - 127.0.0.1 - - [21/Apr/2025 20:34:03] "POST /ask HTTP/1.1" 200 -
2025-04-21 20:34:10,675 - cyber_law_assistant - INFO - Session session_20250421203040_8904 - User: bye...
2025-04-21 20:34:10,675 - cyber_law_assistant - INFO - Session session_20250421203040_8904 - Assistant: Thanks for chatting. Remember to stay vigilant onl...
2025-04-21 20:34:10,675 - werkzeug - INFO - 127.0.0.1 - - [21/Apr/2025 20:34:10] "POST /ask HTTP/1.1" 200 -
2025-04-21 21:15:13,042 - cyber_law_assistant - INFO - Using device: cpu
2025-04-21 21:15:13,046 - sentence_transformers.SentenceTransformer - INFO - Use pytorch device_name: cpu
2025-04-21 21:15:13,046 - sentence_transformers.SentenceTransformer - INFO - Load pretrained SentenceTransformer: all-mpnet-base-v2
2025-04-21 21:16:10,007 - cyber_law_assistant - INFO - Sentence embedding model loaded
2025-04-21 21:16:10,619 - cyber_law_assistant - INFO - SpaCy NLP model loaded
2025-04-21 21:16:11,944 - cyber_law_assistant - INFO - Intent classifier loaded
2025-04-21 21:16:15,631 - cyber_law_assistant - INFO - Text summarizer loaded
2025-04-21 21:16:15,632 - cyber_law_assistant - WARNING - Knowledge base file not found: D:\git\project\ai-assistant-for-cyber-law\data\knowledge_base.json
2025-04-21 21:16:15,632 - cyber_law_assistant - INFO - Creating enhanced knowledge base structure with comprehensive Indian IT laws
2025-04-21 21:16:20,108 - cyber_law_assistant - INFO - Built vector index with 41 entries
2025-04-21 21:16:20,109 - CyberLawAssistant - INFO - Cyber Law Assistant initialized
2025-04-21 21:16:20,139 - werkzeug - INFO - [31m[1mWARNING: This is a development server. Do not use it in a production deployment. Use a production WSGI server instead.[0m
 * Running on all addresses (0.0.0.0)
 * Running on http://127.0.0.1:5000
 * Running on http://10.1.15.248:5000
2025-04-21 21:16:20,140 - werkzeug - INFO - [33mPress CTRL+C to quit[0m
2025-04-21 21:16:20,163 - werkzeug - INFO -  * Restarting with watchdog (windowsapi)
2025-04-21 21:16:28,542 - cyber_law_assistant - INFO - Using device: cpu
2025-04-21 21:16:28,545 - sentence_transformers.SentenceTransformer - INFO - Use pytorch device_name: cpu
2025-04-21 21:16:28,545 - sentence_transformers.SentenceTransformer - INFO - Load pretrained SentenceTransformer: all-mpnet-base-v2
2025-04-21 21:16:34,017 - cyber_law_assistant - INFO - Sentence embedding model loaded
2025-04-21 21:16:34,520 - cyber_law_assistant - INFO - SpaCy NLP model loaded
2025-04-21 21:16:35,875 - cyber_law_assistant - INFO - Intent classifier loaded
2025-04-21 21:16:38,343 - cyber_law_assistant - INFO - Text summarizer loaded
2025-04-21 21:16:38,344 - cyber_law_assistant - WARNING - Knowledge base file not found: D:\git\project\ai-assistant-for-cyber-law\data\knowledge_base.json
2025-04-21 21:16:38,345 - cyber_law_assistant - INFO - Creating enhanced knowledge base structure with comprehensive Indian IT laws
2025-04-21 21:16:43,412 - cyber_law_assistant - INFO - Built vector index with 41 entries
2025-04-21 21:16:43,413 - CyberLawAssistant - INFO - Cyber Law Assistant initialized
2025-04-21 21:16:43,430 - werkzeug - WARNING -  * Debugger is active!
2025-04-21 21:16:43,441 - werkzeug - INFO -  * Debugger PIN: 912-239-818
2025-04-21 21:28:32,037 - werkzeug - INFO - 127.0.0.1 - - [21/Apr/2025 21:28:32] "GET / HTTP/1.1" 200 -
2025-04-21 21:29:03,957 - CyberLawAssistant - ERROR - Error processing input: unterminated character set at position 0
2025-04-21 21:29:03,957 - werkzeug - INFO - 127.0.0.1 - - [21/Apr/2025 21:29:03] "POST /ask HTTP/1.1" 200 -
2025-04-21 21:29:13,985 - CyberLawAssistant - ERROR - Error processing input: unterminated character set at position 0
2025-04-21 21:29:13,985 - werkzeug - INFO - 127.0.0.1 - - [21/Apr/2025 21:29:13] "POST /ask HTTP/1.1" 200 -
2025-04-21 21:29:15,570 - CyberLawAssistant - ERROR - Error processing input: unterminated character set at position 0
2025-04-21 21:29:15,570 - werkzeug - INFO - 127.0.0.1 - - [21/Apr/2025 21:29:15] "POST /ask HTTP/1.1" 200 -
2025-04-21 21:29:16,658 - CyberLawAssistant - ERROR - Error processing input: unterminated character set at position 0
2025-04-21 21:29:16,659 - werkzeug - INFO - 127.0.0.1 - - [21/Apr/2025 21:29:16] "POST /ask HTTP/1.1" 200 -
2025-04-21 21:29:16,889 - CyberLawAssistant - ERROR - Error processing input: unterminated character set at position 0
2025-04-21 21:29:16,889 - werkzeug - INFO - 127.0.0.1 - - [21/Apr/2025 21:29:16] "POST /ask HTTP/1.1" 200 -
2025-04-21 21:29:16,903 - CyberLawAssistant - ERROR - Error processing input: unterminated character set at position 0
2025-04-21 21:29:16,904 - werkzeug - INFO - 127.0.0.1 - - [21/Apr/2025 21:29:16] "POST /ask HTTP/1.1" 200 -
2025-04-21 21:29:17,133 - CyberLawAssistant - ERROR - Error processing input: unterminated character set at position 0
2025-04-21 21:29:17,133 - werkzeug - INFO - 127.0.0.1 - - [21/Apr/2025 21:29:17] "POST /ask HTTP/1.1" 200 -
2025-04-21 21:29:17,349 - CyberLawAssistant - ERROR - Error processing input: unterminated character set at position 0
2025-04-21 21:29:17,350 - werkzeug - INFO - 127.0.0.1 - - [21/Apr/2025 21:29:17] "POST /ask HTTP/1.1" 200 -
2025-04-21 21:29:17,839 - CyberLawAssistant - ERROR - Error processing input: unterminated character set at position 0
2025-04-21 21:29:17,839 - werkzeug - INFO - 127.0.0.1 - - [21/Apr/2025 21:29:17] "POST /ask HTTP/1.1" 200 -
2025-04-21 21:29:18,548 - CyberLawAssistant - ERROR - Error processing input: unterminated character set at position 0
2025-04-21 21:29:18,548 - werkzeug - INFO - 127.0.0.1 - - [21/Apr/2025 21:29:18] "POST /ask HTTP/1.1" 200 -
2025-04-21 21:29:18,784 - CyberLawAssistant - ERROR - Error processing input: unterminated character set at position 0
2025-04-21 21:29:18,784 - werkzeug - INFO - 127.0.0.1 - - [21/Apr/2025 21:29:18] "POST /ask HTTP/1.1" 200 -
2025-04-21 21:29:18,815 - CyberLawAssistant - ERROR - Error processing input: unterminated character set at position 0
2025-04-21 21:29:18,816 - werkzeug - INFO - 127.0.0.1 - - [21/Apr/2025 21:29:18] "POST /ask HTTP/1.1" 200 -
2025-04-21 21:29:18,984 - CyberLawAssistant - ERROR - Error processing input: unterminated character set at position 0
2025-04-21 21:29:18,984 - werkzeug - INFO - 127.0.0.1 - - [21/Apr/2025 21:29:18] "POST /ask HTTP/1.1" 200 -
2025-04-21 21:29:19,184 - CyberLawAssistant - ERROR - Error processing input: unterminated character set at position 0
2025-04-21 21:29:19,184 - werkzeug - INFO - 127.0.0.1 - - [21/Apr/2025 21:29:19] "POST /ask HTTP/1.1" 200 -
2025-04-21 21:29:19,369 - CyberLawAssistant - ERROR - Error processing input: unterminated character set at position 0
2025-04-21 21:29:19,369 - werkzeug - INFO - 127.0.0.1 - - [21/Apr/2025 21:29:19] "POST /ask HTTP/1.1" 200 -
2025-04-21 21:29:19,570 - CyberLawAssistant - ERROR - Error processing input: unterminated character set at position 0
2025-04-21 21:29:19,571 - werkzeug - INFO - 127.0.0.1 - - [21/Apr/2025 21:29:19] "POST /ask HTTP/1.1" 200 -
2025-04-21 21:29:59,720 - werkzeug - INFO -  * Detected change in 'D:\\git\\project\\ai-assistant-for-cyber-law\\cyber_law_assistant.py', reloading
2025-04-21 21:29:59,721 - werkzeug - INFO -  * Detected change in 'D:\\git\\project\\ai-assistant-for-cyber-law\\cyber_law_assistant.py', reloading
2025-04-21 21:29:59,722 - werkzeug - INFO -  * Detected change in 'D:\\git\\project\\ai-assistant-for-cyber-law\\cyber_law_assistant.py', reloading
2025-04-21 21:30:01,581 - werkzeug - INFO -  * Restarting with watchdog (windowsapi)
2025-04-21 21:30:14,264 - cyber_law_assistant - INFO - Using device: cpu
2025-04-21 21:30:14,267 - sentence_transformers.SentenceTransformer - INFO - Use pytorch device_name: cpu
2025-04-21 21:30:14,267 - sentence_transformers.SentenceTransformer - INFO - Load pretrained SentenceTransformer: all-mpnet-base-v2
2025-04-21 21:30:20,339 - cyber_law_assistant - INFO - Sentence embedding model loaded
2025-04-21 21:30:20,817 - cyber_law_assistant - INFO - SpaCy NLP model loaded
2025-04-21 21:30:22,200 - cyber_law_assistant - INFO - Intent classifier loaded
2025-04-21 21:30:25,478 - cyber_law_assistant - INFO - Text summarizer loaded
2025-04-21 21:30:25,479 - cyber_law_assistant - WARNING - Knowledge base file not found: D:\git\project\ai-assistant-for-cyber-law\data\knowledge_base.json
2025-04-21 21:30:25,480 - cyber_law_assistant - INFO - Creating enhanced knowledge base structure with comprehensive Indian IT laws
2025-04-21 21:30:31,710 - cyber_law_assistant - INFO - Built vector index with 41 entries
2025-04-21 21:30:31,710 - CyberLawAssistant - INFO - Cyber Law Assistant initialized
2025-04-21 21:30:31,724 - werkzeug - WARNING -  * Debugger is active!
2025-04-21 21:30:31,733 - werkzeug - INFO -  * Debugger PIN: 912-239-818
2025-04-21 21:30:31,772 - werkzeug - INFO - 127.0.0.1 - - [21/Apr/2025 21:30:31] "GET / HTTP/1.1" 200 -
2025-04-21 21:30:33,028 - werkzeug - INFO - 127.0.0.1 - - [21/Apr/2025 21:30:33] "GET / HTTP/1.1" 200 -
2025-04-21 21:30:35,792 - CyberLawAssistant - ERROR - Error processing input: unterminated character set at position 0
2025-04-21 21:30:35,793 - werkzeug - INFO - 127.0.0.1 - - [21/Apr/2025 21:30:35] "POST /ask HTTP/1.1" 200 -
2025-04-21 21:33:03,739 - werkzeug - INFO -  * Detected change in 'D:\\git\\project\\ai-assistant-for-cyber-law\\cyber_law_assistant.py', reloading
2025-04-21 21:33:03,739 - werkzeug - INFO -  * Detected change in 'D:\\git\\project\\ai-assistant-for-cyber-law\\cyber_law_assistant.py', reloading
2025-04-21 21:33:03,739 - werkzeug - INFO -  * Detected change in 'D:\\git\\project\\ai-assistant-for-cyber-law\\cyber_law_assistant.py', reloading
2025-04-21 21:33:04,822 - werkzeug - INFO -  * Restarting with watchdog (windowsapi)
2025-04-21 21:34:15,859 - cyber_law_assistant - INFO - Using device: cpu
2025-04-21 21:34:15,862 - sentence_transformers.SentenceTransformer - INFO - Use pytorch device_name: cpu
2025-04-21 21:34:15,862 - sentence_transformers.SentenceTransformer - INFO - Load pretrained SentenceTransformer: all-mpnet-base-v2
2025-04-21 21:34:19,239 - cyber_law_assistant - INFO - Sentence embedding model loaded
2025-04-21 21:34:19,658 - cyber_law_assistant - INFO - SpaCy NLP model loaded
2025-04-21 21:34:21,156 - cyber_law_assistant - INFO - Intent classifier loaded
2025-04-21 21:34:24,763 - cyber_law_assistant - INFO - Text summarizer loaded
2025-04-21 21:34:24,763 - cyber_law_assistant - WARNING - Knowledge base file not found: D:\git\project\ai-assistant-for-cyber-law\data\knowledge_base.json
2025-04-21 21:34:24,764 - cyber_law_assistant - INFO - Creating enhanced knowledge base structure with comprehensive Indian IT laws
2025-04-21 21:34:30,117 - cyber_law_assistant - INFO - Built vector index with 41 entries
2025-04-21 21:34:30,117 - CyberLawAssistant - INFO - Cyber Law Assistant initialized
2025-04-21 21:34:30,134 - werkzeug - INFO - [31m[1mWARNING: This is a development server. Do not use it in a production deployment. Use a production WSGI server instead.[0m
 * Running on all addresses (0.0.0.0)
 * Running on http://127.0.0.1:5000
 * Running on http://10.1.15.248:5000
2025-04-21 21:34:30,135 - werkzeug - INFO - [33mPress CTRL+C to quit[0m
2025-04-21 21:34:30,146 - werkzeug - INFO -  * Restarting with watchdog (windowsapi)
2025-04-21 21:34:37,351 - cyber_law_assistant - INFO - Using device: cpu
2025-04-21 21:34:37,353 - sentence_transformers.SentenceTransformer - INFO - Use pytorch device_name: cpu
2025-04-21 21:34:37,353 - sentence_transformers.SentenceTransformer - INFO - Load pretrained SentenceTransformer: all-mpnet-base-v2
2025-04-21 21:34:40,403 - cyber_law_assistant - INFO - Sentence embedding model loaded
2025-04-21 21:34:40,824 - cyber_law_assistant - INFO - SpaCy NLP model loaded
2025-04-21 21:34:42,171 - cyber_law_assistant - INFO - Intent classifier loaded
2025-04-21 21:34:45,418 - cyber_law_assistant - INFO - Text summarizer loaded
2025-04-21 21:34:45,419 - cyber_law_assistant - WARNING - Knowledge base file not found: D:\git\project\ai-assistant-for-cyber-law\data\knowledge_base.json
2025-04-21 21:34:45,419 - cyber_law_assistant - INFO - Creating enhanced knowledge base structure with comprehensive Indian IT laws
2025-04-21 21:34:51,022 - cyber_law_assistant - INFO - Built vector index with 41 entries
2025-04-21 21:34:51,023 - CyberLawAssistant - INFO - Cyber Law Assistant initialized
2025-04-21 21:34:51,040 - werkzeug - WARNING -  * Debugger is active!
2025-04-21 21:34:51,049 - werkzeug - INFO -  * Debugger PIN: 912-239-818
2025-04-21 21:37:48,490 - werkzeug - INFO - 127.0.0.1 - - [21/Apr/2025 21:37:48] "GET / HTTP/1.1" 200 -
2025-04-21 21:37:51,163 - CyberLawAssistant - ERROR - Error during preprocessing: unterminated character set at position 0
2025-04-21 21:37:51,163 - werkzeug - INFO - 127.0.0.1 - - [21/Apr/2025 21:37:51] "POST /ask HTTP/1.1" 200 -
2025-04-21 21:39:57,809 - werkzeug - INFO -  * Detected change in 'D:\\git\\project\\ai-assistant-for-cyber-law\\cyber_law_assistant.py', reloading
2025-04-21 21:39:57,810 - werkzeug - INFO -  * Detected change in 'D:\\git\\project\\ai-assistant-for-cyber-law\\cyber_law_assistant.py', reloading
2025-04-21 21:39:57,810 - werkzeug - INFO -  * Detected change in 'D:\\git\\project\\ai-assistant-for-cyber-law\\cyber_law_assistant.py', reloading
2025-04-21 21:39:58,965 - werkzeug - INFO -  * Restarting with watchdog (windowsapi)
2025-04-21 21:55:54,094 - cyber_law_assistant - INFO - Using device: cpu
2025-04-21 21:55:54,096 - sentence_transformers.SentenceTransformer - INFO - Use pytorch device_name: cpu
2025-04-21 21:55:54,096 - sentence_transformers.SentenceTransformer - INFO - Load pretrained SentenceTransformer: all-mpnet-base-v2
2025-04-21 21:55:59,613 - cyber_law_assistant - INFO - Sentence embedding model loaded
2025-04-21 21:56:00,193 - cyber_law_assistant - INFO - SpaCy NLP model loaded
2025-04-21 21:56:01,617 - cyber_law_assistant - INFO - Intent classifier loaded
2025-04-21 21:56:05,017 - cyber_law_assistant - INFO - Text summarizer loaded
2025-04-21 21:56:05,018 - cyber_law_assistant - WARNING - Knowledge base file not found: D:\git\project\ai-assistant-for-cyber-law\data\knowledge_base.json
2025-04-21 21:56:05,018 - cyber_law_assistant - INFO - Creating enhanced knowledge base structure with comprehensive Indian IT laws
2025-04-21 21:56:10,472 - cyber_law_assistant - INFO - Built vector index with 41 entries
2025-04-21 21:56:10,473 - CyberLawAssistant - INFO - Cyber Law Assistant initialized
2025-04-21 21:56:10,495 - werkzeug - INFO - [31m[1mWARNING: This is a development server. Do not use it in a production deployment. Use a production WSGI server instead.[0m
 * Running on all addresses (0.0.0.0)
 * Running on http://127.0.0.1:5000
 * Running on http://10.1.15.248:5000
2025-04-21 21:56:10,495 - werkzeug - INFO - [33mPress CTRL+C to quit[0m
2025-04-21 21:56:10,511 - werkzeug - INFO -  * Restarting with watchdog (windowsapi)
2025-04-21 21:56:20,847 - cyber_law_assistant - INFO - Using device: cpu
2025-04-21 21:56:20,849 - sentence_transformers.SentenceTransformer - INFO - Use pytorch device_name: cpu
2025-04-21 21:56:20,849 - sentence_transformers.SentenceTransformer - INFO - Load pretrained SentenceTransformer: all-mpnet-base-v2
2025-04-21 21:56:25,991 - cyber_law_assistant - INFO - Sentence embedding model loaded
2025-04-21 21:56:26,451 - cyber_law_assistant - INFO - SpaCy NLP model loaded
2025-04-21 21:56:28,033 - cyber_law_assistant - INFO - Intent classifier loaded
2025-04-21 21:56:32,333 - cyber_law_assistant - INFO - Text summarizer loaded
2025-04-21 21:56:32,333 - cyber_law_assistant - WARNING - Knowledge base file not found: D:\git\project\ai-assistant-for-cyber-law\data\knowledge_base.json
2025-04-21 21:56:32,334 - cyber_law_assistant - INFO - Creating enhanced knowledge base structure with comprehensive Indian IT laws
2025-04-21 21:56:36,765 - cyber_law_assistant - INFO - Built vector index with 41 entries
2025-04-21 21:56:36,765 - CyberLawAssistant - INFO - Cyber Law Assistant initialized
2025-04-21 21:56:36,780 - werkzeug - WARNING -  * Debugger is active!
2025-04-21 21:56:36,793 - werkzeug - INFO -  * Debugger PIN: 912-239-818
2025-04-21 21:57:02,281 - werkzeug - INFO - 127.0.0.1 - - [21/Apr/2025 21:57:02] "GET / HTTP/1.1" 200 -
2025-04-21 21:57:02,336 - werkzeug - INFO - 127.0.0.1 - - [21/Apr/2025 21:57:02] "[33mGET /favicon.ico HTTP/1.1[0m" 404 -
2025-04-21 21:57:13,680 - cyber_law_assistant - INFO - Session session_20250421215636_8073 - User: hi...
2025-04-21 21:57:13,680 - cyber_law_assistant - INFO - Session session_20250421215636_8073 - Assistant: Greetings! I can help with cyber law questions, re...
2025-04-21 21:57:13,680 - werkzeug - INFO - 127.0.0.1 - - [21/Apr/2025 21:57:13] "POST /ask HTTP/1.1" 200 -
2025-04-21 21:57:22,704 - cyber_law_assistant - INFO - Session session_20250421215636_8073 - User: some one trying to hack me...
2025-04-21 21:57:22,705 - cyber_law_assistant - INFO - Session session_20250421215636_8073 - Assistant: Here's what you should know about Computer Hacking...
2025-04-21 21:57:22,705 - werkzeug - INFO - 127.0.0.1 - - [21/Apr/2025 21:57:22] "POST /ask HTTP/1.1" 200 -
2025-04-21 21:57:26,839 - cyber_law_assistant - INFO - Session session_20250421215636_8073 - User: yes...
2025-04-21 21:57:26,839 - cyber_law_assistant - INFO - Session session_20250421215636_8073 - Assistant: I'm not sure I understand your question about cybe...
2025-04-21 21:57:26,839 - werkzeug - INFO - 127.0.0.1 - - [21/Apr/2025 21:57:26] "POST /ask HTTP/1.1" 200 -
2025-04-21 21:57:32,977 - cyber_law_assistant - INFO - Session session_20250421215636_8073 - User: evidence...
2025-04-21 21:57:32,977 - cyber_law_assistant - INFO - Session session_20250421215636_8073 - Assistant: To build a strong case for Computer Hacking, gathe...
2025-04-21 21:57:32,978 - werkzeug - INFO - 127.0.0.1 - - [21/Apr/2025 21:57:32] "POST /ask HTTP/1.1" 200 -
2025-04-21 21:57:45,637 - cyber_law_assistant - INFO - Session session_20250421215636_8073 - User: some hacking the tv...
2025-04-21 21:57:45,637 - cyber_law_assistant - INFO - Session session_20250421215636_8073 - Assistant: Regarding Computer Hacking: Unauthorized access to...
2025-04-21 21:57:45,637 - werkzeug - INFO - 127.0.0.1 - - [21/Apr/2025 21:57:45] "POST /ask HTTP/1.1" 200 -
2025-04-21 21:57:50,890 - cyber_law_assistant - INFO - Session session_20250421215636_8073 - User: hacker...
2025-04-21 21:57:50,890 - cyber_law_assistant - INFO - Session session_20250421215636_8073 - Assistant: Here's what you should know about Computer Hacking...
2025-04-21 21:57:50,891 - werkzeug - INFO - 127.0.0.1 - - [21/Apr/2025 21:57:50] "POST /ask HTTP/1.1" 200 -
2025-04-24 18:28:24,055 - CyberLawAssistant - ERROR - Failed to initialize NLP engine: name 'torch' is not defined
2025-04-24 18:28:24,055 - cyber_law_assistant - WARNING - Knowledge base file not found: D:\AI assisantant\AI-git-collab\ai-assistant-for-cyber-law\data\knowledge_base.json
2025-04-24 18:28:24,057 - cyber_law_assistant - INFO - Creating enhanced knowledge base structure with comprehensive Indian IT laws
2025-04-24 18:28:24,057 - cyber_law_assistant - WARNING - NLP engine not available for vector indexing
2025-04-24 18:28:24,057 - CyberLawAssistant - INFO - Cyber Law Assistant initialized
2025-04-24 18:28:24,307 - werkzeug - INFO - [31m[1mWARNING: This is a development server. Do not use it in a production deployment. Use a production WSGI server instead.[0m
 * Running on all addresses (0.0.0.0)
 * Running on http://127.0.0.1:5000
 * Running on http://192.168.33.224:5000
2025-04-24 18:28:24,307 - werkzeug - INFO - [33mPress CTRL+C to quit[0m
2025-04-24 18:28:24,309 - werkzeug - INFO -  * Restarting with stat
2025-04-24 18:28:25,047 - CyberLawAssistant - ERROR - Failed to initialize NLP engine: name 'torch' is not defined
2025-04-24 18:28:25,047 - cyber_law_assistant - WARNING - Knowledge base file not found: D:\AI assisantant\AI-git-collab\ai-assistant-for-cyber-law\data\knowledge_base.json
2025-04-24 18:28:25,051 - cyber_law_assistant - INFO - Creating enhanced knowledge base structure with comprehensive Indian IT laws
2025-04-24 18:28:25,051 - cyber_law_assistant - WARNING - NLP engine not available for vector indexing
2025-04-24 18:28:25,051 - CyberLawAssistant - INFO - Cyber Law Assistant initialized
2025-04-24 18:28:25,119 - werkzeug - WARNING -  * Debugger is active!
2025-04-24 18:28:25,128 - werkzeug - INFO -  * Debugger PIN: 142-977-803
2025-04-24 18:35:45,545 - cyber_law_assistant - INFO - Using device: cpu
2025-04-24 18:35:45,545 - cyber_law_assistant - ERROR - Error loading embedding model: name 'SentenceTransformer' is not defined
2025-04-24 18:35:45,545 - cyber_law_assistant - ERROR - Error loading spaCy model: name 'spacy' is not defined
2025-04-24 18:35:45,545 - cyber_law_assistant - ERROR - Error loading intent classifier: name 'pipeline' is not defined
2025-04-24 18:35:45,545 - cyber_law_assistant - ERROR - Error loading summarizer: name 'pipeline' is not defined
2025-04-24 18:35:45,545 - cyber_law_assistant - WARNING - Knowledge base file not found: D:\AI assisantant\AI-git-collab\ai-assistant-for-cyber-law\data\knowledge_base.json
2025-04-24 18:35:45,545 - cyber_law_assistant - INFO - Creating enhanced knowledge base structure with comprehensive Indian IT laws
2025-04-24 18:35:45,545 - cyber_law_assistant - WARNING - Embedding model not available
2025-04-24 18:35:45,545 - cyber_law_assistant - WARNING - Embedding model not available
2025-04-24 18:35:45,545 - cyber_law_assistant - WARNING - Embedding model not available
2025-04-24 18:35:45,545 - cyber_law_assistant - WARNING - Embedding model not available
2025-04-24 18:35:45,545 - cyber_law_assistant - WARNING - Embedding model not available
2025-04-24 18:35:45,545 - cyber_law_assistant - WARNING - Embedding model not available
2025-04-24 18:35:45,545 - cyber_law_assistant - WARNING - Embedding model not available
2025-04-24 18:35:45,545 - cyber_law_assistant - WARNING - Embedding model not available
2025-04-24 18:35:45,545 - cyber_law_assistant - WARNING - Embedding model not available
2025-04-24 18:35:45,545 - cyber_law_assistant - WARNING - Embedding model not available
2025-04-24 18:35:45,545 - cyber_law_assistant - WARNING - Embedding model not available
2025-04-24 18:35:45,545 - cyber_law_assistant - WARNING - Embedding model not available
2025-04-24 18:35:45,545 - cyber_law_assistant - WARNING - Embedding model not available
2025-04-24 18:35:45,545 - cyber_law_assistant - WARNING - Embedding model not available
2025-04-24 18:35:45,545 - cyber_law_assistant - WARNING - Embedding model not available
2025-04-24 18:35:45,545 - cyber_law_assistant - WARNING - Embedding model not available
2025-04-24 18:35:45,545 - cyber_law_assistant - WARNING - Embedding model not available
2025-04-24 18:35:45,545 - cyber_law_assistant - WARNING - Embedding model not available
2025-04-24 18:35:45,545 - cyber_law_assistant - WARNING - Embedding model not available
2025-04-24 18:35:45,545 - cyber_law_assistant - WARNING - Embedding model not available
2025-04-24 18:35:45,545 - cyber_law_assistant - WARNING - Embedding model not available
2025-04-24 18:35:45,545 - cyber_law_assistant - WARNING - Embedding model not available
2025-04-24 18:35:45,545 - cyber_law_assistant - WARNING - Embedding model not available
2025-04-24 18:35:45,545 - cyber_law_assistant - WARNING - Embedding model not available
2025-04-24 18:35:45,545 - cyber_law_assistant - WARNING - Embedding model not available
2025-04-24 18:35:45,545 - cyber_law_assistant - WARNING - Embedding model not available
2025-04-24 18:35:45,545 - cyber_law_assistant - WARNING - Embedding model not available
2025-04-24 18:35:45,545 - cyber_law_assistant - WARNING - Embedding model not available
2025-04-24 18:35:45,545 - cyber_law_assistant - WARNING - Embedding model not available
2025-04-24 18:35:45,545 - cyber_law_assistant - WARNING - Embedding model not available
2025-04-24 18:35:45,545 - cyber_law_assistant - WARNING - Embedding model not available
2025-04-24 18:35:45,545 - cyber_law_assistant - WARNING - Embedding model not available
2025-04-24 18:35:45,545 - cyber_law_assistant - WARNING - Embedding model not available
2025-04-24 18:35:45,545 - cyber_law_assistant - WARNING - Embedding model not available
2025-04-24 18:35:45,545 - cyber_law_assistant - WARNING - Embedding model not available
2025-04-24 18:35:45,545 - cyber_law_assistant - WARNING - Embedding model not available
2025-04-24 18:35:45,545 - cyber_law_assistant - WARNING - Embedding model not available
2025-04-24 18:35:45,545 - cyber_law_assistant - WARNING - Embedding model not available
2025-04-24 18:35:45,545 - cyber_law_assistant - WARNING - Embedding model not available
2025-04-24 18:35:45,545 - cyber_law_assistant - WARNING - Embedding model not available
2025-04-24 18:35:45,545 - cyber_law_assistant - WARNING - Embedding model not available
2025-04-24 18:35:45,545 - cyber_law_assistant - INFO - Built vector index with 41 entries
2025-04-24 18:35:45,545 - CyberLawAssistant - INFO - Cyber Law Assistant initialized
2025-04-24 18:35:45,636 - werkzeug - INFO - [31m[1mWARNING: This is a development server. Do not use it in a production deployment. Use a production WSGI server instead.[0m
 * Running on all addresses (0.0.0.0)
 * Running on http://127.0.0.1:5000
 * Running on http://192.168.33.224:5000
2025-04-24 18:35:45,636 - werkzeug - INFO - [33mPress CTRL+C to quit[0m
2025-04-24 18:35:45,643 - werkzeug - INFO -  * Restarting with stat
2025-04-24 18:35:48,000 - cyber_law_assistant - INFO - Using device: cpu
2025-04-24 18:35:48,000 - cyber_law_assistant - ERROR - Error loading embedding model: name 'SentenceTransformer' is not defined
2025-04-24 18:35:48,000 - cyber_law_assistant - ERROR - Error loading spaCy model: name 'spacy' is not defined
2025-04-24 18:35:48,000 - cyber_law_assistant - ERROR - Error loading intent classifier: name 'pipeline' is not defined
2025-04-24 18:35:48,000 - cyber_law_assistant - ERROR - Error loading summarizer: name 'pipeline' is not defined
2025-04-24 18:35:48,000 - cyber_law_assistant - WARNING - Knowledge base file not found: D:\AI assisantant\AI-git-collab\ai-assistant-for-cyber-law\data\knowledge_base.json
2025-04-24 18:35:48,000 - cyber_law_assistant - INFO - Creating enhanced knowledge base structure with comprehensive Indian IT laws
2025-04-24 18:35:48,000 - cyber_law_assistant - WARNING - Embedding model not available
2025-04-24 18:35:48,000 - cyber_law_assistant - WARNING - Embedding model not available
2025-04-24 18:35:48,000 - cyber_law_assistant - WARNING - Embedding model not available
2025-04-24 18:35:48,000 - cyber_law_assistant - WARNING - Embedding model not available
2025-04-24 18:35:48,000 - cyber_law_assistant - WARNING - Embedding model not available
2025-04-24 18:35:48,000 - cyber_law_assistant - WARNING - Embedding model not available
2025-04-24 18:35:48,000 - cyber_law_assistant - WARNING - Embedding model not available
2025-04-24 18:35:48,000 - cyber_law_assistant - WARNING - Embedding model not available
2025-04-24 18:35:48,000 - cyber_law_assistant - WARNING - Embedding model not available
2025-04-24 18:35:48,000 - cyber_law_assistant - WARNING - Embedding model not available
2025-04-24 18:35:48,000 - cyber_law_assistant - WARNING - Embedding model not available
2025-04-24 18:35:48,000 - cyber_law_assistant - WARNING - Embedding model not available
2025-04-24 18:35:48,000 - cyber_law_assistant - WARNING - Embedding model not available
2025-04-24 18:35:48,000 - cyber_law_assistant - WARNING - Embedding model not available
2025-04-24 18:35:48,000 - cyber_law_assistant - WARNING - Embedding model not available
2025-04-24 18:35:48,000 - cyber_law_assistant - WARNING - Embedding model not available
2025-04-24 18:35:48,000 - cyber_law_assistant - WARNING - Embedding model not available
2025-04-24 18:35:48,000 - cyber_law_assistant - WARNING - Embedding model not available
2025-04-24 18:35:48,000 - cyber_law_assistant - WARNING - Embedding model not available
2025-04-24 18:35:48,000 - cyber_law_assistant - WARNING - Embedding model not available
2025-04-24 18:35:48,000 - cyber_law_assistant - WARNING - Embedding model not available
2025-04-24 18:35:48,000 - cyber_law_assistant - WARNING - Embedding model not available
2025-04-24 18:35:48,000 - cyber_law_assistant - WARNING - Embedding model not available
2025-04-24 18:35:48,000 - cyber_law_assistant - WARNING - Embedding model not available
2025-04-24 18:35:48,000 - cyber_law_assistant - WARNING - Embedding model not available
2025-04-24 18:35:48,000 - cyber_law_assistant - WARNING - Embedding model not available
2025-04-24 18:35:48,000 - cyber_law_assistant - WARNING - Embedding model not available
2025-04-24 18:35:48,000 - cyber_law_assistant - WARNING - Embedding model not available
2025-04-24 18:35:48,000 - cyber_law_assistant - WARNING - Embedding model not available
2025-04-24 18:35:48,000 - cyber_law_assistant - WARNING - Embedding model not available
2025-04-24 18:35:48,000 - cyber_law_assistant - WARNING - Embedding model not available
2025-04-24 18:35:48,000 - cyber_law_assistant - WARNING - Embedding model not available
2025-04-24 18:35:48,000 - cyber_law_assistant - WARNING - Embedding model not available
2025-04-24 18:35:48,000 - cyber_law_assistant - WARNING - Embedding model not available
2025-04-24 18:35:48,000 - cyber_law_assistant - WARNING - Embedding model not available
2025-04-24 18:35:48,000 - cyber_law_assistant - WARNING - Embedding model not available
2025-04-24 18:35:48,000 - cyber_law_assistant - WARNING - Embedding model not available
2025-04-24 18:35:48,000 - cyber_law_assistant - WARNING - Embedding model not available
2025-04-24 18:35:48,000 - cyber_law_assistant - WARNING - Embedding model not available
2025-04-24 18:35:48,000 - cyber_law_assistant - WARNING - Embedding model not available
2025-04-24 18:35:48,000 - cyber_law_assistant - WARNING - Embedding model not available
2025-04-24 18:35:48,000 - cyber_law_assistant - INFO - Built vector index with 41 entries
2025-04-24 18:35:48,000 - CyberLawAssistant - INFO - Cyber Law Assistant initialized
2025-04-24 18:35:48,028 - werkzeug - WARNING -  * Debugger is active!
2025-04-24 18:35:48,033 - werkzeug - INFO -  * Debugger PIN: 142-977-803
2025-04-24 18:38:45,633 - cyber_law_assistant - INFO - Using device: cpu
2025-04-24 18:38:45,633 - cyber_law_assistant - ERROR - Error loading embedding model: name 'SentenceTransformer' is not defined
2025-04-24 18:38:45,633 - cyber_law_assistant - ERROR - Error loading spaCy model: name 'spacy' is not defined
2025-04-24 18:38:45,633 - cyber_law_assistant - ERROR - Error loading intent classifier: name 'pipeline' is not defined
2025-04-24 18:38:45,633 - cyber_law_assistant - ERROR - Error loading summarizer: name 'pipeline' is not defined
2025-04-24 18:38:45,633 - cyber_law_assistant - WARNING - Knowledge base file not found: D:\AI assisantant\AI-git-collab\ai-assistant-for-cyber-law\data\knowledge_base.json
2025-04-24 18:38:45,633 - cyber_law_assistant - INFO - Creating enhanced knowledge base structure with comprehensive Indian IT laws
2025-04-24 18:38:45,633 - cyber_law_assistant - WARNING - Embedding model not available
2025-04-24 18:38:45,633 - cyber_law_assistant - WARNING - Embedding model not available
2025-04-24 18:38:45,633 - cyber_law_assistant - WARNING - Embedding model not available
2025-04-24 18:38:45,633 - cyber_law_assistant - WARNING - Embedding model not available
2025-04-24 18:38:45,633 - cyber_law_assistant - WARNING - Embedding model not available
2025-04-24 18:38:45,633 - cyber_law_assistant - WARNING - Embedding model not available
2025-04-24 18:38:45,633 - cyber_law_assistant - WARNING - Embedding model not available
2025-04-24 18:38:45,633 - cyber_law_assistant - WARNING - Embedding model not available
2025-04-24 18:38:45,633 - cyber_law_assistant - WARNING - Embedding model not available
2025-04-24 18:38:45,638 - cyber_law_assistant - WARNING - Embedding model not available
2025-04-24 18:38:45,638 - cyber_law_assistant - WARNING - Embedding model not available
2025-04-24 18:38:45,638 - cyber_law_assistant - WARNING - Embedding model not available
2025-04-24 18:38:45,638 - cyber_law_assistant - WARNING - Embedding model not available
2025-04-24 18:38:45,638 - cyber_law_assistant - WARNING - Embedding model not available
2025-04-24 18:38:45,640 - cyber_law_assistant - WARNING - Embedding model not available
2025-04-24 18:38:45,640 - cyber_law_assistant - WARNING - Embedding model not available
2025-04-24 18:38:45,640 - cyber_law_assistant - WARNING - Embedding model not available
2025-04-24 18:38:45,640 - cyber_law_assistant - WARNING - Embedding model not available
2025-04-24 18:38:45,640 - cyber_law_assistant - WARNING - Embedding model not available
2025-04-24 18:38:45,640 - cyber_law_assistant - WARNING - Embedding model not available
2025-04-24 18:38:45,640 - cyber_law_assistant - WARNING - Embedding model not available
2025-04-24 18:38:45,640 - cyber_law_assistant - WARNING - Embedding model not available
2025-04-24 18:38:45,640 - cyber_law_assistant - WARNING - Embedding model not available
2025-04-24 18:38:45,640 - cyber_law_assistant - WARNING - Embedding model not available
2025-04-24 18:38:45,640 - cyber_law_assistant - WARNING - Embedding model not available
2025-04-24 18:38:45,640 - cyber_law_assistant - WARNING - Embedding model not available
2025-04-24 18:38:45,640 - cyber_law_assistant - WARNING - Embedding model not available
2025-04-24 18:38:45,640 - cyber_law_assistant - WARNING - Embedding model not available
2025-04-24 18:38:45,640 - cyber_law_assistant - WARNING - Embedding model not available
2025-04-24 18:38:45,640 - cyber_law_assistant - WARNING - Embedding model not available
2025-04-24 18:38:45,640 - cyber_law_assistant - WARNING - Embedding model not available
2025-04-24 18:38:45,641 - cyber_law_assistant - WARNING - Embedding model not available
2025-04-24 18:38:45,641 - cyber_law_assistant - WARNING - Embedding model not available
2025-04-24 18:38:45,641 - cyber_law_assistant - WARNING - Embedding model not available
2025-04-24 18:38:45,641 - cyber_law_assistant - WARNING - Embedding model not available
2025-04-24 18:38:45,641 - cyber_law_assistant - WARNING - Embedding model not available
2025-04-24 18:38:45,641 - cyber_law_assistant - WARNING - Embedding model not available
2025-04-24 18:38:45,641 - cyber_law_assistant - WARNING - Embedding model not available
2025-04-24 18:38:45,641 - cyber_law_assistant - WARNING - Embedding model not available
2025-04-24 18:38:45,641 - cyber_law_assistant - WARNING - Embedding model not available
2025-04-24 18:38:45,641 - cyber_law_assistant - WARNING - Embedding model not available
2025-04-24 18:38:45,641 - cyber_law_assistant - INFO - Built vector index with 41 entries
2025-04-24 18:38:45,641 - CyberLawAssistant - INFO - Cyber Law Assistant initialized
2025-04-24 18:38:45,681 - werkzeug - INFO - [31m[1mWARNING: This is a development server. Do not use it in a production deployment. Use a production WSGI server instead.[0m
 * Running on all addresses (0.0.0.0)
 * Running on http://127.0.0.1:5000
 * Running on http://192.168.33.224:5000
2025-04-24 18:38:45,681 - werkzeug - INFO - [33mPress CTRL+C to quit[0m
2025-04-24 18:38:45,681 - werkzeug - INFO -  * Restarting with stat
2025-04-24 18:38:48,689 - cyber_law_assistant - INFO - Using device: cpu
2025-04-24 18:38:48,689 - cyber_law_assistant - ERROR - Error loading embedding model: name 'SentenceTransformer' is not defined
2025-04-24 18:38:48,689 - cyber_law_assistant - ERROR - Error loading spaCy model: name 'spacy' is not defined
2025-04-24 18:38:48,689 - cyber_law_assistant - ERROR - Error loading intent classifier: name 'pipeline' is not defined
2025-04-24 18:38:48,689 - cyber_law_assistant - ERROR - Error loading summarizer: name 'pipeline' is not defined
2025-04-24 18:38:48,689 - cyber_law_assistant - WARNING - Knowledge base file not found: D:\AI assisantant\AI-git-collab\ai-assistant-for-cyber-law\data\knowledge_base.json
2025-04-24 18:38:48,689 - cyber_law_assistant - INFO - Creating enhanced knowledge base structure with comprehensive Indian IT laws
2025-04-24 18:38:48,689 - cyber_law_assistant - WARNING - Embedding model not available
2025-04-24 18:38:48,689 - cyber_law_assistant - WARNING - Embedding model not available
2025-04-24 18:38:48,689 - cyber_law_assistant - WARNING - Embedding model not available
2025-04-24 18:38:48,689 - cyber_law_assistant - WARNING - Embedding model not available
2025-04-24 18:38:48,689 - cyber_law_assistant - WARNING - Embedding model not available
2025-04-24 18:38:48,689 - cyber_law_assistant - WARNING - Embedding model not available
2025-04-24 18:38:48,689 - cyber_law_assistant - WARNING - Embedding model not available
2025-04-24 18:38:48,689 - cyber_law_assistant - WARNING - Embedding model not available
2025-04-24 18:38:48,689 - cyber_law_assistant - WARNING - Embedding model not available
2025-04-24 18:38:48,691 - cyber_law_assistant - WARNING - Embedding model not available
2025-04-24 18:38:48,691 - cyber_law_assistant - WARNING - Embedding model not available
2025-04-24 18:38:48,691 - cyber_law_assistant - WARNING - Embedding model not available
2025-04-24 18:38:48,691 - cyber_law_assistant - WARNING - Embedding model not available
2025-04-24 18:38:48,691 - cyber_law_assistant - WARNING - Embedding model not available
2025-04-24 18:38:48,691 - cyber_law_assistant - WARNING - Embedding model not available
2025-04-24 18:38:48,691 - cyber_law_assistant - WARNING - Embedding model not available
2025-04-24 18:38:48,691 - cyber_law_assistant - WARNING - Embedding model not available
2025-04-24 18:38:48,691 - cyber_law_assistant - WARNING - Embedding model not available
2025-04-24 18:38:48,691 - cyber_law_assistant - WARNING - Embedding model not available
2025-04-24 18:38:48,691 - cyber_law_assistant - WARNING - Embedding model not available
2025-04-24 18:38:48,691 - cyber_law_assistant - WARNING - Embedding model not available
2025-04-24 18:38:48,691 - cyber_law_assistant - WARNING - Embedding model not available
2025-04-24 18:38:48,691 - cyber_law_assistant - WARNING - Embedding model not available
2025-04-24 18:38:48,691 - cyber_law_assistant - WARNING - Embedding model not available
2025-04-24 18:38:48,691 - cyber_law_assistant - WARNING - Embedding model not available
2025-04-24 18:38:48,691 - cyber_law_assistant - WARNING - Embedding model not available
2025-04-24 18:38:48,691 - cyber_law_assistant - WARNING - Embedding model not available
2025-04-24 18:38:48,691 - cyber_law_assistant - WARNING - Embedding model not available
2025-04-24 18:38:48,691 - cyber_law_assistant - WARNING - Embedding model not available
2025-04-24 18:38:48,691 - cyber_law_assistant - WARNING - Embedding model not available
2025-04-24 18:38:48,691 - cyber_law_assistant - WARNING - Embedding model not available
2025-04-24 18:38:48,691 - cyber_law_assistant - WARNING - Embedding model not available
2025-04-24 18:38:48,691 - cyber_law_assistant - WARNING - Embedding model not available
2025-04-24 18:38:48,691 - cyber_law_assistant - WARNING - Embedding model not available
2025-04-24 18:38:48,691 - cyber_law_assistant - WARNING - Embedding model not available
2025-04-24 18:38:48,691 - cyber_law_assistant - WARNING - Embedding model not available
2025-04-24 18:38:48,691 - cyber_law_assistant - WARNING - Embedding model not available
2025-04-24 18:38:48,691 - cyber_law_assistant - WARNING - Embedding model not available
2025-04-24 18:38:48,691 - cyber_law_assistant - WARNING - Embedding model not available
2025-04-24 18:38:48,691 - cyber_law_assistant - WARNING - Embedding model not available
2025-04-24 18:38:48,691 - cyber_law_assistant - WARNING - Embedding model not available
2025-04-24 18:38:48,691 - cyber_law_assistant - INFO - Built vector index with 41 entries
2025-04-24 18:38:48,691 - CyberLawAssistant - INFO - Cyber Law Assistant initialized
2025-04-24 18:38:48,706 - werkzeug - WARNING -  * Debugger is active!
2025-04-24 18:38:48,719 - werkzeug - INFO -  * Debugger PIN: 142-977-803
2025-04-24 18:40:05,855 - cyber_law_assistant - INFO - Using device: cpu
2025-04-24 18:40:05,855 - cyber_law_assistant - ERROR - Error loading embedding model: name 'SentenceTransformer' is not defined
2025-04-24 18:40:05,855 - cyber_law_assistant - ERROR - Error loading spaCy model: name 'spacy' is not defined
2025-04-24 18:40:05,855 - cyber_law_assistant - ERROR - Error loading intent classifier: name 'pipeline' is not defined
2025-04-24 18:40:05,855 - cyber_law_assistant - ERROR - Error loading summarizer: name 'pipeline' is not defined
2025-04-24 18:40:05,855 - cyber_law_assistant - WARNING - Knowledge base file not found: D:\AI assisantant\AI-git-collab\ai-assistant-for-cyber-law\data\knowledge_base.json
2025-04-24 18:40:05,855 - cyber_law_assistant - INFO - Creating enhanced knowledge base structure with comprehensive Indian IT laws
2025-04-24 18:40:05,855 - cyber_law_assistant - WARNING - Embedding model not available
2025-04-24 18:40:05,855 - cyber_law_assistant - WARNING - Embedding model not available
2025-04-24 18:40:05,855 - cyber_law_assistant - WARNING - Embedding model not available
2025-04-24 18:40:05,855 - cyber_law_assistant - WARNING - Embedding model not available
2025-04-24 18:40:05,855 - cyber_law_assistant - WARNING - Embedding model not available
2025-04-24 18:40:05,855 - cyber_law_assistant - WARNING - Embedding model not available
2025-04-24 18:40:05,855 - cyber_law_assistant - WARNING - Embedding model not available
2025-04-24 18:40:05,855 - cyber_law_assistant - WARNING - Embedding model not available
2025-04-24 18:40:05,855 - cyber_law_assistant - WARNING - Embedding model not available
2025-04-24 18:40:05,863 - cyber_law_assistant - WARNING - Embedding model not available
2025-04-24 18:40:05,863 - cyber_law_assistant - WARNING - Embedding model not available
2025-04-24 18:40:05,863 - cyber_law_assistant - WARNING - Embedding model not available
2025-04-24 18:40:05,863 - cyber_law_assistant - WARNING - Embedding model not available
2025-04-24 18:40:05,863 - cyber_law_assistant - WARNING - Embedding model not available
2025-04-24 18:40:05,863 - cyber_law_assistant - WARNING - Embedding model not available
2025-04-24 18:40:05,863 - cyber_law_assistant - WARNING - Embedding model not available
2025-04-24 18:40:05,863 - cyber_law_assistant - WARNING - Embedding model not available
2025-04-24 18:40:05,863 - cyber_law_assistant - WARNING - Embedding model not available
2025-04-24 18:40:05,863 - cyber_law_assistant - WARNING - Embedding model not available
2025-04-24 18:40:05,863 - cyber_law_assistant - WARNING - Embedding model not available
2025-04-24 18:40:05,863 - cyber_law_assistant - WARNING - Embedding model not available
2025-04-24 18:40:05,863 - cyber_law_assistant - WARNING - Embedding model not available
2025-04-24 18:40:05,863 - cyber_law_assistant - WARNING - Embedding model not available
2025-04-24 18:40:05,863 - cyber_law_assistant - WARNING - Embedding model not available
2025-04-24 18:40:05,863 - cyber_law_assistant - WARNING - Embedding model not available
2025-04-24 18:40:05,863 - cyber_law_assistant - WARNING - Embedding model not available
2025-04-24 18:40:05,863 - cyber_law_assistant - WARNING - Embedding model not available
2025-04-24 18:40:05,863 - cyber_law_assistant - WARNING - Embedding model not available
2025-04-24 18:40:05,863 - cyber_law_assistant - WARNING - Embedding model not available
2025-04-24 18:40:05,863 - cyber_law_assistant - WARNING - Embedding model not available
2025-04-24 18:40:05,863 - cyber_law_assistant - WARNING - Embedding model not available
2025-04-24 18:40:05,863 - cyber_law_assistant - WARNING - Embedding model not available
2025-04-24 18:40:05,863 - cyber_law_assistant - WARNING - Embedding model not available
2025-04-24 18:40:05,863 - cyber_law_assistant - WARNING - Embedding model not available
2025-04-24 18:40:05,863 - cyber_law_assistant - WARNING - Embedding model not available
2025-04-24 18:40:05,863 - cyber_law_assistant - WARNING - Embedding model not available
2025-04-24 18:40:05,863 - cyber_law_assistant - WARNING - Embedding model not available
2025-04-24 18:40:05,863 - cyber_law_assistant - WARNING - Embedding model not available
2025-04-24 18:40:05,863 - cyber_law_assistant - WARNING - Embedding model not available
2025-04-24 18:40:05,863 - cyber_law_assistant - WARNING - Embedding model not available
2025-04-24 18:40:05,863 - cyber_law_assistant - WARNING - Embedding model not available
2025-04-24 18:40:05,863 - cyber_law_assistant - INFO - Built vector index with 41 entries
2025-04-24 18:40:05,863 - CyberLawAssistant - INFO - Cyber Law Assistant initialized
2025-04-24 18:40:05,907 - werkzeug - INFO - [31m[1mWARNING: This is a development server. Do not use it in a production deployment. Use a production WSGI server instead.[0m
 * Running on all addresses (0.0.0.0)
 * Running on http://127.0.0.1:5000
 * Running on http://192.168.33.224:5000
2025-04-24 18:40:05,907 - werkzeug - INFO - [33mPress CTRL+C to quit[0m
2025-04-24 18:40:05,907 - werkzeug - INFO -  * Restarting with stat
2025-04-24 18:40:08,542 - cyber_law_assistant - INFO - Using device: cpu
2025-04-24 18:40:08,542 - cyber_law_assistant - ERROR - Error loading embedding model: name 'SentenceTransformer' is not defined
2025-04-24 18:40:08,542 - cyber_law_assistant - ERROR - Error loading spaCy model: name 'spacy' is not defined
2025-04-24 18:40:08,542 - cyber_law_assistant - ERROR - Error loading intent classifier: name 'pipeline' is not defined
2025-04-24 18:40:08,542 - cyber_law_assistant - ERROR - Error loading summarizer: name 'pipeline' is not defined
2025-04-24 18:40:08,542 - cyber_law_assistant - WARNING - Knowledge base file not found: D:\AI assisantant\AI-git-collab\ai-assistant-for-cyber-law\data\knowledge_base.json
2025-04-24 18:40:08,542 - cyber_law_assistant - INFO - Creating enhanced knowledge base structure with comprehensive Indian IT laws
2025-04-24 18:40:08,542 - cyber_law_assistant - WARNING - Embedding model not available
2025-04-24 18:40:08,542 - cyber_law_assistant - WARNING - Embedding model not available
2025-04-24 18:40:08,542 - cyber_law_assistant - WARNING - Embedding model not available
2025-04-24 18:40:08,542 - cyber_law_assistant - WARNING - Embedding model not available
2025-04-24 18:40:08,542 - cyber_law_assistant - WARNING - Embedding model not available
2025-04-24 18:40:08,542 - cyber_law_assistant - WARNING - Embedding model not available
2025-04-24 18:40:08,542 - cyber_law_assistant - WARNING - Embedding model not available
2025-04-24 18:40:08,542 - cyber_law_assistant - WARNING - Embedding model not available
2025-04-24 18:40:08,542 - cyber_law_assistant - WARNING - Embedding model not available
2025-04-24 18:40:08,542 - cyber_law_assistant - WARNING - Embedding model not available
2025-04-24 18:40:08,542 - cyber_law_assistant - WARNING - Embedding model not available
2025-04-24 18:40:08,542 - cyber_law_assistant - WARNING - Embedding model not available
2025-04-24 18:40:08,542 - cyber_law_assistant - WARNING - Embedding model not available
2025-04-24 18:40:08,542 - cyber_law_assistant - WARNING - Embedding model not available
2025-04-24 18:40:08,542 - cyber_law_assistant - WARNING - Embedding model not available
2025-04-24 18:40:08,542 - cyber_law_assistant - WARNING - Embedding model not available
2025-04-24 18:40:08,542 - cyber_law_assistant - WARNING - Embedding model not available
2025-04-24 18:40:08,542 - cyber_law_assistant - WARNING - Embedding model not available
2025-04-24 18:40:08,542 - cyber_law_assistant - WARNING - Embedding model not available
2025-04-24 18:40:08,542 - cyber_law_assistant - WARNING - Embedding model not available
2025-04-24 18:40:08,542 - cyber_law_assistant - WARNING - Embedding model not available
2025-04-24 18:40:08,542 - cyber_law_assistant - WARNING - Embedding model not available
2025-04-24 18:40:08,542 - cyber_law_assistant - WARNING - Embedding model not available
2025-04-24 18:40:08,542 - cyber_law_assistant - WARNING - Embedding model not available
2025-04-24 18:40:08,542 - cyber_law_assistant - WARNING - Embedding model not available
2025-04-24 18:40:08,542 - cyber_law_assistant - WARNING - Embedding model not available
2025-04-24 18:40:08,542 - cyber_law_assistant - WARNING - Embedding model not available
2025-04-24 18:40:08,542 - cyber_law_assistant - WARNING - Embedding model not available
2025-04-24 18:40:08,542 - cyber_law_assistant - WARNING - Embedding model not available
2025-04-24 18:40:08,542 - cyber_law_assistant - WARNING - Embedding model not available
2025-04-24 18:40:08,542 - cyber_law_assistant - WARNING - Embedding model not available
2025-04-24 18:40:08,542 - cyber_law_assistant - WARNING - Embedding model not available
2025-04-24 18:40:08,542 - cyber_law_assistant - WARNING - Embedding model not available
2025-04-24 18:40:08,542 - cyber_law_assistant - WARNING - Embedding model not available
2025-04-24 18:40:08,542 - cyber_law_assistant - WARNING - Embedding model not available
2025-04-24 18:40:08,542 - cyber_law_assistant - WARNING - Embedding model not available
2025-04-24 18:40:08,542 - cyber_law_assistant - WARNING - Embedding model not available
2025-04-24 18:40:08,542 - cyber_law_assistant - WARNING - Embedding model not available
2025-04-24 18:40:08,542 - cyber_law_assistant - WARNING - Embedding model not available
2025-04-24 18:40:08,542 - cyber_law_assistant - WARNING - Embedding model not available
2025-04-24 18:40:08,542 - cyber_law_assistant - WARNING - Embedding model not available
2025-04-24 18:40:08,542 - cyber_law_assistant - INFO - Built vector index with 41 entries
2025-04-24 18:40:08,542 - CyberLawAssistant - INFO - Cyber Law Assistant initialized
2025-04-24 18:40:08,568 - werkzeug - WARNING -  * Debugger is active!
2025-04-24 18:40:08,571 - werkzeug - INFO -  * Debugger PIN: 142-977-803
2025-04-24 18:40:56,831 - cyber_law_assistant - INFO - Using device: cpu
2025-04-24 18:40:56,831 - cyber_law_assistant - ERROR - Error loading embedding model: name 'SentenceTransformer' is not defined
2025-04-24 18:40:56,831 - cyber_law_assistant - ERROR - Error loading spaCy model: name 'spacy' is not defined
2025-04-24 18:40:56,831 - cyber_law_assistant - ERROR - Error loading intent classifier: name 'pipeline' is not defined
2025-04-24 18:40:56,831 - cyber_law_assistant - ERROR - Error loading summarizer: name 'pipeline' is not defined
2025-04-24 18:40:56,831 - cyber_law_assistant - WARNING - Knowledge base file not found: D:\AI assisantant\AI-git-collab\ai-assistant-for-cyber-law\data\knowledge_base.json
2025-04-24 18:40:56,831 - cyber_law_assistant - INFO - Creating enhanced knowledge base structure with comprehensive Indian IT laws
2025-04-24 18:40:56,831 - cyber_law_assistant - WARNING - Embedding model not available
2025-04-24 18:40:56,831 - cyber_law_assistant - WARNING - Embedding model not available
2025-04-24 18:40:56,831 - cyber_law_assistant - WARNING - Embedding model not available
2025-04-24 18:40:56,831 - cyber_law_assistant - WARNING - Embedding model not available
2025-04-24 18:40:56,831 - cyber_law_assistant - WARNING - Embedding model not available
2025-04-24 18:40:56,831 - cyber_law_assistant - WARNING - Embedding model not available
2025-04-24 18:40:56,831 - cyber_law_assistant - WARNING - Embedding model not available
2025-04-24 18:40:56,831 - cyber_law_assistant - WARNING - Embedding model not available
2025-04-24 18:40:56,842 - cyber_law_assistant - WARNING - Embedding model not available
2025-04-24 18:40:56,842 - cyber_law_assistant - WARNING - Embedding model not available
2025-04-24 18:40:56,842 - cyber_law_assistant - WARNING - Embedding model not available
2025-04-24 18:40:56,842 - cyber_law_assistant - WARNING - Embedding model not available
2025-04-24 18:40:56,842 - cyber_law_assistant - WARNING - Embedding model not available
2025-04-24 18:40:56,842 - cyber_law_assistant - WARNING - Embedding model not available
2025-04-24 18:40:56,842 - cyber_law_assistant - WARNING - Embedding model not available
2025-04-24 18:40:56,842 - cyber_law_assistant - WARNING - Embedding model not available
2025-04-24 18:40:56,842 - cyber_law_assistant - WARNING - Embedding model not available
2025-04-24 18:40:56,842 - cyber_law_assistant - WARNING - Embedding model not available
2025-04-24 18:40:56,842 - cyber_law_assistant - WARNING - Embedding model not available
2025-04-24 18:40:56,842 - cyber_law_assistant - WARNING - Embedding model not available
2025-04-24 18:40:56,842 - cyber_law_assistant - WARNING - Embedding model not available
2025-04-24 18:40:56,842 - cyber_law_assistant - WARNING - Embedding model not available
2025-04-24 18:40:56,842 - cyber_law_assistant - WARNING - Embedding model not available
2025-04-24 18:40:56,842 - cyber_law_assistant - WARNING - Embedding model not available
2025-04-24 18:40:56,842 - cyber_law_assistant - WARNING - Embedding model not available
2025-04-24 18:40:56,842 - cyber_law_assistant - WARNING - Embedding model not available
2025-04-24 18:40:56,842 - cyber_law_assistant - WARNING - Embedding model not available
2025-04-24 18:40:56,842 - cyber_law_assistant - WARNING - Embedding model not available
2025-04-24 18:40:56,842 - cyber_law_assistant - WARNING - Embedding model not available
2025-04-24 18:40:56,842 - cyber_law_assistant - WARNING - Embedding model not available
2025-04-24 18:40:56,842 - cyber_law_assistant - WARNING - Embedding model not available
2025-04-24 18:40:56,842 - cyber_law_assistant - WARNING - Embedding model not available
2025-04-24 18:40:56,842 - cyber_law_assistant - WARNING - Embedding model not available
2025-04-24 18:40:56,842 - cyber_law_assistant - WARNING - Embedding model not available
2025-04-24 18:40:56,842 - cyber_law_assistant - WARNING - Embedding model not available
2025-04-24 18:40:56,842 - cyber_law_assistant - WARNING - Embedding model not available
2025-04-24 18:40:56,842 - cyber_law_assistant - WARNING - Embedding model not available
2025-04-24 18:40:56,842 - cyber_law_assistant - WARNING - Embedding model not available
2025-04-24 18:40:56,842 - cyber_law_assistant - WARNING - Embedding model not available
2025-04-24 18:40:56,842 - cyber_law_assistant - WARNING - Embedding model not available
2025-04-24 18:40:56,842 - cyber_law_assistant - WARNING - Embedding model not available
2025-04-24 18:40:56,842 - cyber_law_assistant - INFO - Built vector index with 41 entries
2025-04-24 18:40:56,842 - CyberLawAssistant - INFO - Cyber Law Assistant initialized
2025-04-24 18:40:56,882 - werkzeug - INFO - [31m[1mWARNING: This is a development server. Do not use it in a production deployment. Use a production WSGI server instead.[0m
 * Running on all addresses (0.0.0.0)
 * Running on http://127.0.0.1:5000
 * Running on http://192.168.33.224:5000
2025-04-24 18:40:56,882 - werkzeug - INFO - [33mPress CTRL+C to quit[0m
2025-04-24 18:40:56,882 - werkzeug - INFO -  * Restarting with stat
2025-04-24 18:40:59,426 - cyber_law_assistant - INFO - Using device: cpu
2025-04-24 18:40:59,426 - cyber_law_assistant - ERROR - Error loading embedding model: name 'SentenceTransformer' is not defined
2025-04-24 18:40:59,430 - cyber_law_assistant - ERROR - Error loading spaCy model: name 'spacy' is not defined
2025-04-24 18:40:59,430 - cyber_law_assistant - ERROR - Error loading intent classifier: name 'pipeline' is not defined
2025-04-24 18:40:59,430 - cyber_law_assistant - ERROR - Error loading summarizer: name 'pipeline' is not defined
2025-04-24 18:40:59,430 - cyber_law_assistant - WARNING - Knowledge base file not found: D:\AI assisantant\AI-git-collab\ai-assistant-for-cyber-law\data\knowledge_base.json
2025-04-24 18:40:59,431 - cyber_law_assistant - INFO - Creating enhanced knowledge base structure with comprehensive Indian IT laws
2025-04-24 18:40:59,431 - cyber_law_assistant - WARNING - Embedding model not available
2025-04-24 18:40:59,431 - cyber_law_assistant - WARNING - Embedding model not available
2025-04-24 18:40:59,431 - cyber_law_assistant - WARNING - Embedding model not available
2025-04-24 18:40:59,431 - cyber_law_assistant - WARNING - Embedding model not available
2025-04-24 18:40:59,431 - cyber_law_assistant - WARNING - Embedding model not available
2025-04-24 18:40:59,431 - cyber_law_assistant - WARNING - Embedding model not available
2025-04-24 18:40:59,431 - cyber_law_assistant - WARNING - Embedding model not available
2025-04-24 18:40:59,431 - cyber_law_assistant - WARNING - Embedding model not available
2025-04-24 18:40:59,431 - cyber_law_assistant - WARNING - Embedding model not available
2025-04-24 18:40:59,431 - cyber_law_assistant - WARNING - Embedding model not available
2025-04-24 18:40:59,431 - cyber_law_assistant - WARNING - Embedding model not available
2025-04-24 18:40:59,431 - cyber_law_assistant - WARNING - Embedding model not available
2025-04-24 18:40:59,431 - cyber_law_assistant - WARNING - Embedding model not available
2025-04-24 18:40:59,431 - cyber_law_assistant - WARNING - Embedding model not available
2025-04-24 18:40:59,431 - cyber_law_assistant - WARNING - Embedding model not available
2025-04-24 18:40:59,431 - cyber_law_assistant - WARNING - Embedding model not available
2025-04-24 18:40:59,431 - cyber_law_assistant - WARNING - Embedding model not available
2025-04-24 18:40:59,431 - cyber_law_assistant - WARNING - Embedding model not available
2025-04-24 18:40:59,431 - cyber_law_assistant - WARNING - Embedding model not available
2025-04-24 18:40:59,431 - cyber_law_assistant - WARNING - Embedding model not available
2025-04-24 18:40:59,431 - cyber_law_assistant - WARNING - Embedding model not available
2025-04-24 18:40:59,431 - cyber_law_assistant - WARNING - Embedding model not available
2025-04-24 18:40:59,431 - cyber_law_assistant - WARNING - Embedding model not available
2025-04-24 18:40:59,431 - cyber_law_assistant - WARNING - Embedding model not available
2025-04-24 18:40:59,431 - cyber_law_assistant - WARNING - Embedding model not available
2025-04-24 18:40:59,431 - cyber_law_assistant - WARNING - Embedding model not available
2025-04-24 18:40:59,431 - cyber_law_assistant - WARNING - Embedding model not available
2025-04-24 18:40:59,431 - cyber_law_assistant - WARNING - Embedding model not available
2025-04-24 18:40:59,431 - cyber_law_assistant - WARNING - Embedding model not available
2025-04-24 18:40:59,431 - cyber_law_assistant - WARNING - Embedding model not available
2025-04-24 18:40:59,431 - cyber_law_assistant - WARNING - Embedding model not available
2025-04-24 18:40:59,431 - cyber_law_assistant - WARNING - Embedding model not available
2025-04-24 18:40:59,431 - cyber_law_assistant - WARNING - Embedding model not available
2025-04-24 18:40:59,431 - cyber_law_assistant - WARNING - Embedding model not available
2025-04-24 18:40:59,431 - cyber_law_assistant - WARNING - Embedding model not available
2025-04-24 18:40:59,431 - cyber_law_assistant - WARNING - Embedding model not available
2025-04-24 18:40:59,431 - cyber_law_assistant - WARNING - Embedding model not available
2025-04-24 18:40:59,431 - cyber_law_assistant - WARNING - Embedding model not available
2025-04-24 18:40:59,431 - cyber_law_assistant - WARNING - Embedding model not available
2025-04-24 18:40:59,431 - cyber_law_assistant - WARNING - Embedding model not available
2025-04-24 18:40:59,431 - cyber_law_assistant - WARNING - Embedding model not available
2025-04-24 18:40:59,431 - cyber_law_assistant - INFO - Built vector index with 41 entries
2025-04-24 18:40:59,431 - CyberLawAssistant - INFO - Cyber Law Assistant initialized
2025-04-24 18:40:59,458 - werkzeug - WARNING -  * Debugger is active!
2025-04-24 18:40:59,467 - werkzeug - INFO -  * Debugger PIN: 142-977-803
2025-04-24 18:41:49,193 - cyber_law_assistant - INFO - Using device: cpu
2025-04-24 18:41:49,193 - cyber_law_assistant - ERROR - Error loading embedding model: name 'SentenceTransformer' is not defined
2025-04-24 18:41:49,193 - cyber_law_assistant - ERROR - Error loading spaCy model: name 'spacy' is not defined
2025-04-24 18:41:49,193 - cyber_law_assistant - ERROR - Error loading intent classifier: name 'pipeline' is not defined
2025-04-24 18:41:49,193 - cyber_law_assistant - ERROR - Error loading summarizer: name 'pipeline' is not defined
2025-04-24 18:41:49,193 - cyber_law_assistant - WARNING - Knowledge base file not found: D:\AI assisantant\AI-git-collab\ai-assistant-for-cyber-law\data\knowledge_base.json
2025-04-24 18:41:49,193 - cyber_law_assistant - INFO - Creating enhanced knowledge base structure with comprehensive Indian IT laws
2025-04-24 18:41:49,193 - cyber_law_assistant - WARNING - Embedding model not available
2025-04-24 18:41:49,193 - cyber_law_assistant - WARNING - Embedding model not available
2025-04-24 18:41:49,193 - cyber_law_assistant - WARNING - Embedding model not available
2025-04-24 18:41:49,193 - cyber_law_assistant - WARNING - Embedding model not available
2025-04-24 18:41:49,193 - cyber_law_assistant - WARNING - Embedding model not available
2025-04-24 18:41:49,193 - cyber_law_assistant - WARNING - Embedding model not available
2025-04-24 18:41:49,193 - cyber_law_assistant - WARNING - Embedding model not available
2025-04-24 18:41:49,193 - cyber_law_assistant - WARNING - Embedding model not available
2025-04-24 18:41:49,193 - cyber_law_assistant - WARNING - Embedding model not available
2025-04-24 18:41:49,193 - cyber_law_assistant - WARNING - Embedding model not available
2025-04-24 18:41:49,193 - cyber_law_assistant - WARNING - Embedding model not available
2025-04-24 18:41:49,193 - cyber_law_assistant - WARNING - Embedding model not available
2025-04-24 18:41:49,193 - cyber_law_assistant - WARNING - Embedding model not available
2025-04-24 18:41:49,193 - cyber_law_assistant - WARNING - Embedding model not available
2025-04-24 18:41:49,193 - cyber_law_assistant - WARNING - Embedding model not available
2025-04-24 18:41:49,193 - cyber_law_assistant - WARNING - Embedding model not available
2025-04-24 18:41:49,193 - cyber_law_assistant - WARNING - Embedding model not available
2025-04-24 18:41:49,193 - cyber_law_assistant - WARNING - Embedding model not available
2025-04-24 18:41:49,193 - cyber_law_assistant - WARNING - Embedding model not available
2025-04-24 18:41:49,193 - cyber_law_assistant - WARNING - Embedding model not available
2025-04-24 18:41:49,193 - cyber_law_assistant - WARNING - Embedding model not available
2025-04-24 18:41:49,193 - cyber_law_assistant - WARNING - Embedding model not available
2025-04-24 18:41:49,193 - cyber_law_assistant - WARNING - Embedding model not available
2025-04-24 18:41:49,193 - cyber_law_assistant - WARNING - Embedding model not available
2025-04-24 18:41:49,193 - cyber_law_assistant - WARNING - Embedding model not available
2025-04-24 18:41:49,193 - cyber_law_assistant - WARNING - Embedding model not available
2025-04-24 18:41:49,193 - cyber_law_assistant - WARNING - Embedding model not available
2025-04-24 18:41:49,193 - cyber_law_assistant - WARNING - Embedding model not available
2025-04-24 18:41:49,193 - cyber_law_assistant - WARNING - Embedding model not available
2025-04-24 18:41:49,193 - cyber_law_assistant - WARNING - Embedding model not available
2025-04-24 18:41:49,193 - cyber_law_assistant - WARNING - Embedding model not available
2025-04-24 18:41:49,193 - cyber_law_assistant - WARNING - Embedding model not available
2025-04-24 18:41:49,193 - cyber_law_assistant - WARNING - Embedding model not available
2025-04-24 18:41:49,193 - cyber_law_assistant - WARNING - Embedding model not available
2025-04-24 18:41:49,193 - cyber_law_assistant - WARNING - Embedding model not available
2025-04-24 18:41:49,193 - cyber_law_assistant - WARNING - Embedding model not available
2025-04-24 18:41:49,193 - cyber_law_assistant - WARNING - Embedding model not available
2025-04-24 18:41:49,193 - cyber_law_assistant - WARNING - Embedding model not available
2025-04-24 18:41:49,193 - cyber_law_assistant - WARNING - Embedding model not available
2025-04-24 18:41:49,193 - cyber_law_assistant - WARNING - Embedding model not available
2025-04-24 18:41:49,193 - cyber_law_assistant - WARNING - Embedding model not available
2025-04-24 18:41:49,193 - cyber_law_assistant - INFO - Built vector index with 41 entries
2025-04-24 18:41:49,193 - CyberLawAssistant - INFO - Cyber Law Assistant initialized
2025-04-24 18:41:49,238 - werkzeug - INFO - [31m[1mWARNING: This is a development server. Do not use it in a production deployment. Use a production WSGI server instead.[0m
 * Running on all addresses (0.0.0.0)
 * Running on http://127.0.0.1:5000
 * Running on http://192.168.33.224:5000
2025-04-24 18:41:49,238 - werkzeug - INFO - [33mPress CTRL+C to quit[0m
2025-04-24 18:41:49,238 - werkzeug - INFO -  * Restarting with stat
2025-04-24 18:41:51,586 - cyber_law_assistant - INFO - Using device: cpu
2025-04-24 18:41:51,586 - cyber_law_assistant - ERROR - Error loading embedding model: name 'SentenceTransformer' is not defined
2025-04-24 18:41:51,586 - cyber_law_assistant - ERROR - Error loading spaCy model: name 'spacy' is not defined
2025-04-24 18:41:51,586 - cyber_law_assistant - ERROR - Error loading intent classifier: name 'pipeline' is not defined
2025-04-24 18:41:51,586 - cyber_law_assistant - ERROR - Error loading summarizer: name 'pipeline' is not defined
2025-04-24 18:41:51,586 - cyber_law_assistant - WARNING - Knowledge base file not found: D:\AI assisantant\AI-git-collab\ai-assistant-for-cyber-law\data\knowledge_base.json
2025-04-24 18:41:51,586 - cyber_law_assistant - INFO - Creating enhanced knowledge base structure with comprehensive Indian IT laws
2025-04-24 18:41:51,586 - cyber_law_assistant - WARNING - Embedding model not available
2025-04-24 18:41:51,586 - cyber_law_assistant - WARNING - Embedding model not available
2025-04-24 18:41:51,586 - cyber_law_assistant - WARNING - Embedding model not available
2025-04-24 18:41:51,586 - cyber_law_assistant - WARNING - Embedding model not available
2025-04-24 18:41:51,586 - cyber_law_assistant - WARNING - Embedding model not available
2025-04-24 18:41:51,586 - cyber_law_assistant - WARNING - Embedding model not available
2025-04-24 18:41:51,586 - cyber_law_assistant - WARNING - Embedding model not available
2025-04-24 18:41:51,586 - cyber_law_assistant - WARNING - Embedding model not available
2025-04-24 18:41:51,592 - cyber_law_assistant - WARNING - Embedding model not available
2025-04-24 18:41:51,592 - cyber_law_assistant - WARNING - Embedding model not available
2025-04-24 18:41:51,592 - cyber_law_assistant - WARNING - Embedding model not available
2025-04-24 18:41:51,592 - cyber_law_assistant - WARNING - Embedding model not available
2025-04-24 18:41:51,592 - cyber_law_assistant - WARNING - Embedding model not available
2025-04-24 18:41:51,592 - cyber_law_assistant - WARNING - Embedding model not available
2025-04-24 18:41:51,592 - cyber_law_assistant - WARNING - Embedding model not available
2025-04-24 18:41:51,592 - cyber_law_assistant - WARNING - Embedding model not available
2025-04-24 18:41:51,592 - cyber_law_assistant - WARNING - Embedding model not available
2025-04-24 18:41:51,592 - cyber_law_assistant - WARNING - Embedding model not available
2025-04-24 18:41:51,592 - cyber_law_assistant - WARNING - Embedding model not available
2025-04-24 18:41:51,592 - cyber_law_assistant - WARNING - Embedding model not available
2025-04-24 18:41:51,592 - cyber_law_assistant - WARNING - Embedding model not available
2025-04-24 18:41:51,592 - cyber_law_assistant - WARNING - Embedding model not available
2025-04-24 18:41:51,592 - cyber_law_assistant - WARNING - Embedding model not available
2025-04-24 18:41:51,592 - cyber_law_assistant - WARNING - Embedding model not available
2025-04-24 18:41:51,592 - cyber_law_assistant - WARNING - Embedding model not available
2025-04-24 18:41:51,592 - cyber_law_assistant - WARNING - Embedding model not available
2025-04-24 18:41:51,592 - cyber_law_assistant - WARNING - Embedding model not available
2025-04-24 18:41:51,592 - cyber_law_assistant - WARNING - Embedding model not available
2025-04-24 18:41:51,592 - cyber_law_assistant - WARNING - Embedding model not available
2025-04-24 18:41:51,592 - cyber_law_assistant - WARNING - Embedding model not available
2025-04-24 18:41:51,592 - cyber_law_assistant - WARNING - Embedding model not available
2025-04-24 18:41:51,592 - cyber_law_assistant - WARNING - Embedding model not available
2025-04-24 18:41:51,592 - cyber_law_assistant - WARNING - Embedding model not available
2025-04-24 18:41:51,592 - cyber_law_assistant - WARNING - Embedding model not available
2025-04-24 18:41:51,592 - cyber_law_assistant - WARNING - Embedding model not available
2025-04-24 18:41:51,592 - cyber_law_assistant - WARNING - Embedding model not available
2025-04-24 18:41:51,592 - cyber_law_assistant - WARNING - Embedding model not available
2025-04-24 18:41:51,592 - cyber_law_assistant - WARNING - Embedding model not available
2025-04-24 18:41:51,592 - cyber_law_assistant - WARNING - Embedding model not available
2025-04-24 18:41:51,592 - cyber_law_assistant - WARNING - Embedding model not available
2025-04-24 18:41:51,592 - cyber_law_assistant - WARNING - Embedding model not available
2025-04-24 18:41:51,592 - cyber_law_assistant - INFO - Built vector index with 41 entries
2025-04-24 18:41:51,592 - CyberLawAssistant - INFO - Cyber Law Assistant initialized
2025-04-24 18:41:51,609 - werkzeug - WARNING -  * Debugger is active!
2025-04-24 18:41:51,612 - werkzeug - INFO -  * Debugger PIN: 142-977-803
2025-04-24 20:44:11,975 - cyber_law_assistant - INFO - Using device: cpu
2025-04-24 20:44:11,975 - cyber_law_assistant - ERROR - Error loading embedding model: name 'SentenceTransformer' is not defined
2025-04-24 20:44:11,975 - cyber_law_assistant - ERROR - Error loading spaCy model: name 'spacy' is not defined
2025-04-24 20:44:11,975 - cyber_law_assistant - ERROR - Error loading intent classifier: name 'pipeline' is not defined
2025-04-24 20:44:11,975 - cyber_law_assistant - ERROR - Error loading summarizer: name 'pipeline' is not defined
2025-04-24 20:44:11,975 - cyber_law_assistant - WARNING - Knowledge base file not found: D:\AI assisantant\AI-git-collab\ai-assistant-for-cyber-law\data\knowledge_base.json
2025-04-24 20:44:11,975 - cyber_law_assistant - INFO - Creating enhanced knowledge base structure with comprehensive Indian IT laws
2025-04-24 20:44:11,975 - cyber_law_assistant - WARNING - Embedding model not available
2025-04-24 20:44:11,975 - cyber_law_assistant - WARNING - Embedding model not available
2025-04-24 20:44:11,975 - cyber_law_assistant - WARNING - Embedding model not available
2025-04-24 20:44:11,975 - cyber_law_assistant - WARNING - Embedding model not available
2025-04-24 20:44:11,975 - cyber_law_assistant - WARNING - Embedding model not available
2025-04-24 20:44:11,975 - cyber_law_assistant - WARNING - Embedding model not available
2025-04-24 20:44:11,975 - cyber_law_assistant - WARNING - Embedding model not available
2025-04-24 20:44:11,975 - cyber_law_assistant - WARNING - Embedding model not available
2025-04-24 20:44:11,977 - cyber_law_assistant - WARNING - Embedding model not available
2025-04-24 20:44:11,977 - cyber_law_assistant - WARNING - Embedding model not available
2025-04-24 20:44:11,977 - cyber_law_assistant - WARNING - Embedding model not available
2025-04-24 20:44:11,977 - cyber_law_assistant - WARNING - Embedding model not available
2025-04-24 20:44:11,977 - cyber_law_assistant - WARNING - Embedding model not available
2025-04-24 20:44:11,977 - cyber_law_assistant - WARNING - Embedding model not available
2025-04-24 20:44:11,977 - cyber_law_assistant - WARNING - Embedding model not available
2025-04-24 20:44:11,977 - cyber_law_assistant - WARNING - Embedding model not available
2025-04-24 20:44:11,977 - cyber_law_assistant - WARNING - Embedding model not available
2025-04-24 20:44:11,977 - cyber_law_assistant - WARNING - Embedding model not available
2025-04-24 20:44:11,977 - cyber_law_assistant - WARNING - Embedding model not available
2025-04-24 20:44:11,977 - cyber_law_assistant - WARNING - Embedding model not available
2025-04-24 20:44:11,977 - cyber_law_assistant - WARNING - Embedding model not available
2025-04-24 20:44:11,977 - cyber_law_assistant - WARNING - Embedding model not available
2025-04-24 20:44:11,977 - cyber_law_assistant - WARNING - Embedding model not available
2025-04-24 20:44:11,977 - cyber_law_assistant - WARNING - Embedding model not available
2025-04-24 20:44:11,977 - cyber_law_assistant - WARNING - Embedding model not available
2025-04-24 20:44:11,977 - cyber_law_assistant - WARNING - Embedding model not available
2025-04-24 20:44:11,977 - cyber_law_assistant - WARNING - Embedding model not available
2025-04-24 20:44:11,977 - cyber_law_assistant - WARNING - Embedding model not available
2025-04-24 20:44:11,977 - cyber_law_assistant - WARNING - Embedding model not available
2025-04-24 20:44:11,977 - cyber_law_assistant - WARNING - Embedding model not available
2025-04-24 20:44:11,977 - cyber_law_assistant - WARNING - Embedding model not available
2025-04-24 20:44:11,977 - cyber_law_assistant - WARNING - Embedding model not available
2025-04-24 20:44:11,977 - cyber_law_assistant - WARNING - Embedding model not available
2025-04-24 20:44:11,977 - cyber_law_assistant - WARNING - Embedding model not available
2025-04-24 20:44:11,977 - cyber_law_assistant - WARNING - Embedding model not available
2025-04-24 20:44:11,977 - cyber_law_assistant - WARNING - Embedding model not available
2025-04-24 20:44:11,977 - cyber_law_assistant - WARNING - Embedding model not available
2025-04-24 20:44:11,977 - cyber_law_assistant - WARNING - Embedding model not available
2025-04-24 20:44:11,977 - cyber_law_assistant - WARNING - Embedding model not available
2025-04-24 20:44:11,977 - cyber_law_assistant - WARNING - Embedding model not available
2025-04-24 20:44:11,977 - cyber_law_assistant - WARNING - Embedding model not available
2025-04-24 20:44:11,977 - cyber_law_assistant - INFO - Built vector index with 41 entries
2025-04-24 20:44:11,977 - CyberLawAssistant - INFO - Cyber Law Assistant initialized
2025-04-24 20:44:12,065 - werkzeug - INFO - [31m[1mWARNING: This is a development server. Do not use it in a production deployment. Use a production WSGI server instead.[0m
 * Running on all addresses (0.0.0.0)
 * Running on http://127.0.0.1:5000
<<<<<<< HEAD
 * Running on http://10.1.15.248:5000
2025-04-24 20:27:35,058 - werkzeug - INFO - [33mPress CTRL+C to quit[0m
2025-04-24 20:27:35,079 - werkzeug - INFO -  * Restarting with watchdog (windowsapi)
2025-04-24 20:27:45,734 - cyber_law_assistant - INFO - Using device: cpu
2025-04-24 20:27:45,736 - sentence_transformers.SentenceTransformer - INFO - Use pytorch device_name: cpu
2025-04-24 20:27:45,737 - sentence_transformers.SentenceTransformer - INFO - Load pretrained SentenceTransformer: all-mpnet-base-v2
2025-04-24 20:27:51,219 - cyber_law_assistant - INFO - Sentence embedding model loaded
2025-04-24 20:27:51,697 - cyber_law_assistant - INFO - SpaCy NLP model loaded
2025-04-24 20:27:53,905 - cyber_law_assistant - INFO - Intent classifier loaded
2025-04-24 20:28:01,115 - cyber_law_assistant - INFO - Text summarizer loaded
2025-04-24 20:28:01,118 - cyber_law_assistant - WARNING - Knowledge base file not found: D:\git\project\ai-assistant-for-cyber-law\data\knowledge_base.json
2025-04-24 20:28:01,118 - cyber_law_assistant - INFO - Creating enhanced knowledge base structure with comprehensive Indian IT laws
2025-04-24 20:28:10,757 - cyber_law_assistant - INFO - Built vector index with 41 entries
2025-04-24 20:28:10,758 - CyberLawAssistant - INFO - Cyber Law Assistant initialized
2025-04-24 20:28:10,823 - werkzeug - WARNING -  * Debugger is active!
2025-04-24 20:28:10,839 - werkzeug - INFO -  * Debugger PIN: 443-282-915
2025-04-24 20:28:10,970 - werkzeug - INFO - 127.0.0.1 - - [24/Apr/2025 20:28:10] "GET / HTTP/1.1" 200 -
2025-04-24 20:28:11,551 - werkzeug - INFO - 127.0.0.1 - - [24/Apr/2025 20:28:11] "[33mGET /favicon.ico HTTP/1.1[0m" 404 -
2025-04-24 20:29:00,533 - werkzeug - INFO -  * Detected change in 'C:\\Users\\Suganth\\AppData\\Local\\Programs\\Python\\Python312\\Lib\\site-packages\\transformers\\__init__.py', reloading
2025-04-24 20:29:03,366 - werkzeug - INFO -  * Restarting with watchdog (windowsapi)
2025-04-24 20:29:14,929 - cyber_law_assistant - INFO - Using device: cpu
2025-04-24 20:29:14,931 - sentence_transformers.SentenceTransformer - INFO - Use pytorch device_name: cpu
2025-04-24 20:29:14,931 - sentence_transformers.SentenceTransformer - INFO - Load pretrained SentenceTransformer: all-mpnet-base-v2
2025-04-24 20:29:19,999 - cyber_law_assistant - INFO - Sentence embedding model loaded
2025-04-24 20:29:20,486 - cyber_law_assistant - INFO - SpaCy NLP model loaded
2025-04-24 20:29:21,663 - cyber_law_assistant - INFO - Intent classifier loaded
2025-04-24 20:29:35,575 - cyber_law_assistant - INFO - Text summarizer loaded
2025-04-24 20:29:35,576 - cyber_law_assistant - WARNING - Knowledge base file not found: D:\git\project\ai-assistant-for-cyber-law\data\knowledge_base.json
2025-04-24 20:29:35,577 - cyber_law_assistant - INFO - Creating enhanced knowledge base structure with comprehensive Indian IT laws
2025-04-24 20:29:40,674 - cyber_law_assistant - INFO - Built vector index with 41 entries
2025-04-24 20:29:40,674 - CyberLawAssistant - INFO - Cyber Law Assistant initialized
2025-04-24 20:29:40,697 - werkzeug - WARNING -  * Debugger is active!
2025-04-24 20:29:40,708 - werkzeug - INFO -  * Debugger PIN: 443-282-915
2025-04-24 20:29:40,811 - cyber_law_assistant - INFO - Session session_20250424202940_1607 - User: hi...
2025-04-24 20:29:40,811 - cyber_law_assistant - INFO - Session session_20250424202940_1607 - Assistant: Welcome! I'm here to provide information about cyb...
2025-04-24 20:29:40,812 - werkzeug - INFO - 127.0.0.1 - - [24/Apr/2025 20:29:40] "POST /ask HTTP/1.1" 200 -
2025-04-24 20:31:08,562 - cyber_law_assistant - INFO - Session session_20250424202940_1607 - User: some one trying to hack me...
2025-04-24 20:31:08,562 - cyber_law_assistant - INFO - Session session_20250424202940_1607 - Assistant: Computer Hacking refers to Unauthorized access to ...
2025-04-24 20:31:08,562 - werkzeug - INFO - 127.0.0.1 - - [24/Apr/2025 20:31:08] "POST /ask HTTP/1.1" 200 -
2025-04-24 20:31:56,241 - werkzeug - INFO -  * Detected change in 'D:\\git\\project\\ai-assistant-for-cyber-law\\app.py', reloading
2025-04-24 20:31:56,241 - werkzeug - INFO -  * Detected change in 'D:\\git\\project\\ai-assistant-for-cyber-law\\app.py', reloading
2025-04-24 20:31:57,824 - werkzeug - INFO -  * Restarting with watchdog (windowsapi)
2025-04-24 20:32:08,362 - cyber_law_assistant - INFO - Using device: cpu
2025-04-24 20:32:08,365 - sentence_transformers.SentenceTransformer - INFO - Use pytorch device_name: cpu
2025-04-24 20:32:08,365 - sentence_transformers.SentenceTransformer - INFO - Load pretrained SentenceTransformer: all-mpnet-base-v2
2025-04-24 20:32:38,832 - cyber_law_assistant - INFO - Using device: cpu
2025-04-24 20:32:38,835 - sentence_transformers.SentenceTransformer - INFO - Use pytorch device_name: cpu
2025-04-24 20:32:38,835 - sentence_transformers.SentenceTransformer - INFO - Load pretrained SentenceTransformer: all-mpnet-base-v2
2025-04-24 20:32:53,566 - cyber_law_assistant - INFO - Using device: cpu
2025-04-24 20:32:53,568 - sentence_transformers.SentenceTransformer - INFO - Use pytorch device_name: cpu
2025-04-24 20:32:53,568 - sentence_transformers.SentenceTransformer - INFO - Load pretrained SentenceTransformer: all-mpnet-base-v2
2025-04-24 20:32:57,397 - cyber_law_assistant - INFO - Sentence embedding model loaded
2025-04-24 20:32:57,819 - cyber_law_assistant - INFO - SpaCy NLP model loaded
2025-04-24 20:32:59,048 - cyber_law_assistant - INFO - Intent classifier loaded
2025-04-24 20:33:01,452 - cyber_law_assistant - INFO - Text summarizer loaded
2025-04-24 20:33:01,452 - cyber_law_assistant - WARNING - Knowledge base file not found: D:\git\project\ai-assistant-for-cyber-law\data\knowledge_base.json
2025-04-24 20:33:01,453 - cyber_law_assistant - INFO - Creating enhanced knowledge base structure with comprehensive Indian IT laws
2025-04-24 20:33:06,762 - cyber_law_assistant - INFO - Built vector index with 41 entries
2025-04-24 20:33:06,762 - CyberLawAssistant - INFO - Cyber Law Assistant initialized
2025-04-24 20:33:06,780 - werkzeug - INFO - [31m[1mWARNING: This is a development server. Do not use it in a production deployment. Use a production WSGI server instead.[0m
 * Running on all addresses (0.0.0.0)
 * Running on http://127.0.0.1:5000
 * Running on http://10.1.15.248:5000
2025-04-24 20:33:06,780 - werkzeug - INFO - [33mPress CTRL+C to quit[0m
2025-04-24 20:33:06,793 - werkzeug - INFO -  * Restarting with watchdog (windowsapi)
2025-04-24 20:33:15,109 - cyber_law_assistant - INFO - Using device: cpu
2025-04-24 20:33:15,112 - sentence_transformers.SentenceTransformer - INFO - Use pytorch device_name: cpu
2025-04-24 20:33:15,112 - sentence_transformers.SentenceTransformer - INFO - Load pretrained SentenceTransformer: all-mpnet-base-v2
2025-04-24 20:33:19,254 - cyber_law_assistant - INFO - Sentence embedding model loaded
2025-04-24 20:33:19,719 - cyber_law_assistant - INFO - SpaCy NLP model loaded
2025-04-24 20:33:21,189 - cyber_law_assistant - INFO - Intent classifier loaded
2025-04-24 20:33:23,465 - cyber_law_assistant - INFO - Text summarizer loaded
2025-04-24 20:33:23,465 - cyber_law_assistant - WARNING - Knowledge base file not found: D:\git\project\ai-assistant-for-cyber-law\data\knowledge_base.json
2025-04-24 20:33:23,466 - cyber_law_assistant - INFO - Creating enhanced knowledge base structure with comprehensive Indian IT laws
2025-04-24 20:33:28,548 - cyber_law_assistant - INFO - Built vector index with 41 entries
2025-04-24 20:33:28,548 - CyberLawAssistant - INFO - Cyber Law Assistant initialized
2025-04-24 20:33:28,562 - werkzeug - WARNING -  * Debugger is active!
2025-04-24 20:33:28,572 - werkzeug - INFO -  * Debugger PIN: 443-282-915
2025-04-24 20:33:28,609 - werkzeug - INFO - 127.0.0.1 - - [24/Apr/2025 20:33:28] "GET / HTTP/1.1" 200 -
2025-04-24 20:35:54,357 - werkzeug - INFO - 127.0.0.1 - - [24/Apr/2025 20:35:54] "GET / HTTP/1.1" 200 -
2025-04-24 20:36:51,864 - werkzeug - INFO -  * Detected change in 'D:\\git\\project\\ai-assistant-for-cyber-law\\cyber_law_assistant.py', reloading
2025-04-24 20:36:51,866 - werkzeug - INFO -  * Detected change in 'D:\\git\\project\\ai-assistant-for-cyber-law\\cyber_law_assistant.py', reloading
2025-04-24 20:36:51,866 - werkzeug - INFO -  * Detected change in 'D:\\git\\project\\ai-assistant-for-cyber-law\\cyber_law_assistant.py', reloading
2025-04-24 20:36:52,863 - werkzeug - INFO -  * Restarting with watchdog (windowsapi)
2025-04-24 20:37:29,875 - cyber_law_assistant - INFO - Using device: cpu
2025-04-24 20:37:29,878 - sentence_transformers.SentenceTransformer - INFO - Use pytorch device_name: cpu
2025-04-24 20:37:29,878 - sentence_transformers.SentenceTransformer - INFO - Load pretrained SentenceTransformer: all-mpnet-base-v2
2025-04-24 20:37:34,604 - cyber_law_assistant - INFO - Sentence embedding model loaded
2025-04-24 20:37:35,058 - cyber_law_assistant - INFO - SpaCy NLP model loaded
2025-04-24 20:37:37,899 - cyber_law_assistant - INFO - Intent classifier loaded
2025-04-24 20:37:40,644 - cyber_law_assistant - INFO - Text summarizer loaded
2025-04-24 20:37:40,644 - cyber_law_assistant - WARNING - Knowledge base file not found: D:\git\project\ai-assistant-for-cyber-law\data\knowledge_base.json
2025-04-24 20:37:40,645 - cyber_law_assistant - INFO - Creating enhanced knowledge base structure with comprehensive Indian IT laws
2025-04-24 20:37:46,664 - cyber_law_assistant - INFO - Built vector index with 41 entries
2025-04-24 20:37:46,665 - CyberLawAssistant - INFO - Cyber Law Assistant initialized
2025-04-24 20:37:46,695 - werkzeug - INFO - [31m[1mWARNING: This is a development server. Do not use it in a production deployment. Use a production WSGI server instead.[0m
 * Running on all addresses (0.0.0.0)
 * Running on http://127.0.0.1:5000
 * Running on http://10.1.15.248:5000
2025-04-24 20:37:46,695 - werkzeug - INFO - [33mPress CTRL+C to quit[0m
2025-04-24 20:37:46,717 - werkzeug - INFO -  * Restarting with watchdog (windowsapi)
2025-04-24 20:37:55,763 - cyber_law_assistant - INFO - Using device: cpu
2025-04-24 20:37:55,765 - sentence_transformers.SentenceTransformer - INFO - Use pytorch device_name: cpu
2025-04-24 20:37:55,765 - sentence_transformers.SentenceTransformer - INFO - Load pretrained SentenceTransformer: all-mpnet-base-v2
2025-04-24 20:38:00,797 - cyber_law_assistant - INFO - Sentence embedding model loaded
2025-04-24 20:38:01,218 - cyber_law_assistant - INFO - SpaCy NLP model loaded
2025-04-24 20:38:02,828 - cyber_law_assistant - INFO - Intent classifier loaded
2025-04-24 20:38:05,491 - cyber_law_assistant - INFO - Text summarizer loaded
2025-04-24 20:38:05,491 - cyber_law_assistant - WARNING - Knowledge base file not found: D:\git\project\ai-assistant-for-cyber-law\data\knowledge_base.json
2025-04-24 20:38:05,492 - cyber_law_assistant - INFO - Creating enhanced knowledge base structure with comprehensive Indian IT laws
2025-04-24 20:38:10,429 - cyber_law_assistant - INFO - Built vector index with 41 entries
2025-04-24 20:38:10,430 - CyberLawAssistant - INFO - Cyber Law Assistant initialized
2025-04-24 20:38:10,443 - werkzeug - WARNING -  * Debugger is active!
2025-04-24 20:38:10,451 - werkzeug - INFO -  * Debugger PIN: 443-282-915
2025-04-24 20:38:23,208 - werkzeug - INFO - 127.0.0.1 - - [24/Apr/2025 20:38:23] "GET / HTTP/1.1" 200 -
2025-04-24 20:39:11,157 - werkzeug - INFO -  * Detected change in 'D:\\git\\project\\ai-assistant-for-cyber-law\\cyber_law_assistant.py', reloading
2025-04-24 20:39:11,158 - werkzeug - INFO -  * Detected change in 'D:\\git\\project\\ai-assistant-for-cyber-law\\cyber_law_assistant.py', reloading
2025-04-24 20:39:13,115 - werkzeug - INFO -  * Restarting with watchdog (windowsapi)
2025-04-24 20:39:24,482 - cyber_law_assistant - INFO - Using device: cpu
2025-04-24 20:39:24,485 - sentence_transformers.SentenceTransformer - INFO - Use pytorch device_name: cpu
2025-04-24 20:39:24,485 - sentence_transformers.SentenceTransformer - INFO - Load pretrained SentenceTransformer: all-mpnet-base-v2
2025-04-24 20:39:30,509 - cyber_law_assistant - INFO - Sentence embedding model loaded
2025-04-24 20:39:30,945 - cyber_law_assistant - INFO - SpaCy NLP model loaded
2025-04-24 20:39:32,379 - cyber_law_assistant - INFO - Intent classifier loaded
2025-04-24 20:39:34,807 - cyber_law_assistant - INFO - Text summarizer loaded
2025-04-24 20:39:34,808 - cyber_law_assistant - WARNING - Knowledge base file not found: D:\git\project\ai-assistant-for-cyber-law\data\knowledge_base.json
2025-04-24 20:39:34,808 - cyber_law_assistant - INFO - Creating enhanced knowledge base structure with comprehensive Indian IT laws
2025-04-24 20:39:40,076 - cyber_law_assistant - INFO - Built vector index with 41 entries
2025-04-24 20:39:40,077 - CyberLawAssistant - INFO - Cyber Law Assistant initialized
2025-04-24 20:39:40,091 - werkzeug - WARNING -  * Debugger is active!
2025-04-24 20:39:40,098 - werkzeug - INFO -  * Debugger PIN: 443-282-915
2025-04-24 20:41:17,954 - werkzeug - INFO -  * Detected change in 'D:\\git\\project\\ai-assistant-for-cyber-law\\app.py', reloading
2025-04-24 20:41:17,955 - werkzeug - INFO -  * Detected change in 'D:\\git\\project\\ai-assistant-for-cyber-law\\app.py', reloading
2025-04-24 20:41:17,955 - werkzeug - INFO -  * Detected change in 'D:\\git\\project\\ai-assistant-for-cyber-law\\app.py', reloading
2025-04-24 20:41:19,804 - werkzeug - INFO -  * Restarting with watchdog (windowsapi)
2025-04-24 20:41:28,870 - cyber_law_assistant - INFO - Using device: cpu
2025-04-24 20:41:28,872 - sentence_transformers.SentenceTransformer - INFO - Use pytorch device_name: cpu
2025-04-24 20:41:28,872 - sentence_transformers.SentenceTransformer - INFO - Load pretrained SentenceTransformer: all-mpnet-base-v2
2025-04-24 20:41:37,686 - cyber_law_assistant - INFO - Sentence embedding model loaded
2025-04-24 20:41:38,099 - cyber_law_assistant - INFO - SpaCy NLP model loaded
2025-04-24 20:41:39,171 - cyber_law_assistant - INFO - Intent classifier loaded
2025-04-24 20:41:42,317 - cyber_law_assistant - INFO - Text summarizer loaded
2025-04-24 20:41:42,317 - cyber_law_assistant - WARNING - Knowledge base file not found: D:\git\project\ai-assistant-for-cyber-law\data\knowledge_base.json
2025-04-24 20:41:42,317 - cyber_law_assistant - INFO - Creating enhanced knowledge base structure with comprehensive Indian IT laws
2025-04-24 20:41:47,391 - cyber_law_assistant - INFO - Built vector index with 41 entries
2025-04-24 20:41:47,391 - CyberLawAssistant - INFO - Cyber Law Assistant initialized
2025-04-24 20:41:47,401 - werkzeug - WARNING -  * Debugger is active!
2025-04-24 20:41:47,406 - werkzeug - INFO -  * Debugger PIN: 443-282-915
2025-04-24 20:41:47,444 - werkzeug - INFO - 127.0.0.1 - - [24/Apr/2025 20:41:47] "GET / HTTP/1.1" 200 -
2025-04-24 20:42:10,142 - cyber_law_assistant - INFO - Session session_20250424204147_1331 - User: hi...
2025-04-24 20:42:10,142 - cyber_law_assistant - INFO - Session session_20250424204147_1331 - Assistant: Greetings! I can help with cyber law questions, re...
2025-04-24 20:42:10,143 - werkzeug - INFO - 127.0.0.1 - - [24/Apr/2025 20:42:10] "POST /ask HTTP/1.1" 200 -
2025-04-24 20:42:43,719 - werkzeug - INFO -  * Detected change in 'D:\\git\\project\\ai-assistant-for-cyber-law\\cyber_law_assistant.py', reloading
2025-04-24 20:42:43,720 - werkzeug - INFO -  * Detected change in 'D:\\git\\project\\ai-assistant-for-cyber-law\\cyber_law_assistant.py', reloading
2025-04-24 20:42:44,782 - werkzeug - INFO -  * Restarting with watchdog (windowsapi)
2025-04-24 20:42:55,536 - cyber_law_assistant - INFO - Using device: cpu
2025-04-24 20:42:55,539 - sentence_transformers.SentenceTransformer - INFO - Use pytorch device_name: cpu
2025-04-24 20:42:55,539 - sentence_transformers.SentenceTransformer - INFO - Load pretrained SentenceTransformer: all-mpnet-base-v2
2025-04-24 20:43:03,887 - cyber_law_assistant - INFO - Sentence embedding model loaded
2025-04-24 20:43:04,317 - cyber_law_assistant - INFO - SpaCy NLP model loaded
2025-04-24 20:43:05,681 - cyber_law_assistant - INFO - Intent classifier loaded
2025-04-24 20:43:09,501 - cyber_law_assistant - INFO - Text summarizer loaded
2025-04-24 20:43:09,501 - cyber_law_assistant - WARNING - Knowledge base file not found: D:\git\project\ai-assistant-for-cyber-law\data\knowledge_base.json
2025-04-24 20:43:09,502 - cyber_law_assistant - INFO - Creating enhanced knowledge base structure with comprehensive Indian IT laws
2025-04-24 20:43:14,672 - cyber_law_assistant - INFO - Built vector index with 41 entries
2025-04-24 20:43:14,674 - CyberLawAssistant - INFO - Cyber Law Assistant initialized
2025-04-24 20:43:14,689 - werkzeug - WARNING -  * Debugger is active!
2025-04-24 20:43:14,696 - werkzeug - INFO -  * Debugger PIN: 443-282-915
2025-04-24 20:56:59,440 - cyber_law_assistant - INFO - Using device: cpu
2025-04-24 20:56:59,443 - sentence_transformers.SentenceTransformer - INFO - Use pytorch device_name: cpu
2025-04-24 20:56:59,443 - sentence_transformers.SentenceTransformer - INFO - Load pretrained SentenceTransformer: all-mpnet-base-v2
2025-04-24 20:57:04,467 - cyber_law_assistant - INFO - Sentence embedding model loaded
2025-04-24 20:57:05,032 - cyber_law_assistant - INFO - SpaCy NLP model loaded
2025-04-24 20:57:06,548 - cyber_law_assistant - INFO - Intent classifier loaded
2025-04-24 20:57:10,200 - cyber_law_assistant - INFO - Text summarizer loaded
2025-04-24 20:57:10,200 - cyber_law_assistant - WARNING - Knowledge base file not found: D:\git\project\ai-assistant-for-cyber-law\data\knowledge_base.json
2025-04-24 20:57:10,201 - cyber_law_assistant - INFO - Creating enhanced knowledge base structure with comprehensive Indian IT laws
2025-04-24 20:57:14,861 - cyber_law_assistant - INFO - Built vector index with 41 entries
2025-04-24 20:57:14,862 - CyberLawAssistant - INFO - Cyber Law Assistant initialized
2025-04-24 20:57:14,905 - werkzeug - INFO - [31m[1mWARNING: This is a development server. Do not use it in a production deployment. Use a production WSGI server instead.[0m
 * Running on all addresses (0.0.0.0)
 * Running on http://127.0.0.1:5000
 * Running on http://10.1.15.248:5000
2025-04-24 20:57:14,905 - werkzeug - INFO - [33mPress CTRL+C to quit[0m
2025-04-24 20:57:14,926 - werkzeug - INFO -  * Restarting with watchdog (windowsapi)
2025-04-24 20:57:22,423 - cyber_law_assistant - INFO - Using device: cpu
2025-04-24 20:57:22,425 - sentence_transformers.SentenceTransformer - INFO - Use pytorch device_name: cpu
2025-04-24 20:57:22,425 - sentence_transformers.SentenceTransformer - INFO - Load pretrained SentenceTransformer: all-mpnet-base-v2
2025-04-24 20:57:25,939 - cyber_law_assistant - INFO - Sentence embedding model loaded
2025-04-24 20:57:26,358 - cyber_law_assistant - INFO - SpaCy NLP model loaded
2025-04-24 20:57:27,846 - cyber_law_assistant - INFO - Intent classifier loaded
2025-04-24 20:57:31,768 - cyber_law_assistant - INFO - Text summarizer loaded
2025-04-24 20:57:31,769 - cyber_law_assistant - WARNING - Knowledge base file not found: D:\git\project\ai-assistant-for-cyber-law\data\knowledge_base.json
2025-04-24 20:57:31,769 - cyber_law_assistant - INFO - Creating enhanced knowledge base structure with comprehensive Indian IT laws
2025-04-24 20:57:36,784 - cyber_law_assistant - INFO - Built vector index with 41 entries
2025-04-24 20:57:36,785 - CyberLawAssistant - INFO - Cyber Law Assistant initialized
2025-04-24 20:57:36,813 - werkzeug - WARNING -  * Debugger is active!
2025-04-24 20:57:36,828 - werkzeug - INFO -  * Debugger PIN: 443-282-915
2025-04-24 20:57:36,967 - werkzeug - INFO - 127.0.0.1 - - [24/Apr/2025 20:57:36] "GET / HTTP/1.1" 200 -
2025-04-24 20:57:36,970 - werkzeug - INFO - 127.0.0.1 - - [24/Apr/2025 20:57:36] "GET / HTTP/1.1" 200 -
2025-04-24 20:57:51,248 - cyber_law_assistant - INFO - Session session_20250424205736_3177 - User: hi...
2025-04-24 20:57:51,248 - cyber_law_assistant - INFO - Session session_20250424205736_3177 - Assistant: Hello! I'm your cyber law assistant. How can I hel...
2025-04-24 20:57:51,248 - werkzeug - INFO - 127.0.0.1 - - [24/Apr/2025 20:57:51] "POST /ask HTTP/1.1" 200 -
2025-04-24 20:58:10,107 - cyber_law_assistant - INFO - Session session_20250424205736_3177 - User: some one trying to hack me...
2025-04-24 20:58:10,107 - cyber_law_assistant - INFO - Session session_20250424205736_3177 - Assistant: Here's what you should know about Computer Hacking...
2025-04-24 20:58:10,107 - werkzeug - INFO - 127.0.0.1 - - [24/Apr/2025 20:58:10] "POST /ask HTTP/1.1" 200 -
2025-04-24 20:58:34,314 - cyber_law_assistant - INFO - Session session_20250424205736_3177 - User: reporting procedure...
2025-04-24 20:58:34,316 - cyber_law_assistant - INFO - Session session_20250424205736_3177 - Assistant: If you need to report a Computer Hacking incident,...
2025-04-24 20:58:34,317 - werkzeug - INFO - 127.0.0.1 - - [24/Apr/2025 20:58:34] "POST /ask HTTP/1.1" 200 -
2025-04-24 20:58:42,473 - cyber_law_assistant - INFO - Session session_20250424205736_3177 - User: bye...
2025-04-24 20:58:42,473 - cyber_law_assistant - INFO - Session session_20250424205736_3177 - Assistant: Thanks for chatting. Remember to stay vigilant onl...
2025-04-24 20:58:42,473 - werkzeug - INFO - 127.0.0.1 - - [24/Apr/2025 20:58:42] "POST /ask HTTP/1.1" 200 -
2025-04-24 21:47:27,102 - cyber_law_assistant - INFO - Using device: cpu
2025-04-24 21:47:27,109 - sentence_transformers.SentenceTransformer - INFO - Use pytorch device_name: cpu
2025-04-24 21:47:27,109 - sentence_transformers.SentenceTransformer - INFO - Load pretrained SentenceTransformer: all-mpnet-base-v2
2025-04-24 21:47:31,307 - cyber_law_assistant - INFO - Sentence embedding model loaded
2025-04-24 21:47:31,771 - cyber_law_assistant - INFO - SpaCy NLP model loaded
2025-04-24 21:47:33,535 - cyber_law_assistant - INFO - Intent classifier loaded
2025-04-24 21:47:36,924 - cyber_law_assistant - INFO - Text summarizer loaded
2025-04-24 21:47:36,924 - cyber_law_assistant - WARNING - Knowledge base file not found: D:\git\project\ai-assistant-for-cyber-law\data\knowledge_base.json
2025-04-24 21:47:36,925 - cyber_law_assistant - INFO - Creating enhanced knowledge base structure with comprehensive Indian IT laws
2025-04-24 21:47:43,583 - cyber_law_assistant - INFO - Built vector index with 41 entries
2025-04-24 21:47:43,583 - CyberLawAssistant - INFO - Cyber Law Assistant initialized
2025-04-24 21:47:43,619 - werkzeug - INFO - [31m[1mWARNING: This is a development server. Do not use it in a production deployment. Use a production WSGI server instead.[0m
 * Running on all addresses (0.0.0.0)
 * Running on http://127.0.0.1:5000
 * Running on http://10.1.15.248:5000
2025-04-24 21:47:43,619 - werkzeug - INFO - [33mPress CTRL+C to quit[0m
2025-04-24 21:47:43,642 - werkzeug - INFO -  * Restarting with watchdog (windowsapi)
2025-04-24 21:47:52,638 - cyber_law_assistant - INFO - Using device: cpu
2025-04-24 21:47:52,640 - sentence_transformers.SentenceTransformer - INFO - Use pytorch device_name: cpu
2025-04-24 21:47:52,640 - sentence_transformers.SentenceTransformer - INFO - Load pretrained SentenceTransformer: all-mpnet-base-v2
2025-04-24 21:47:56,789 - cyber_law_assistant - INFO - Sentence embedding model loaded
2025-04-24 21:47:57,246 - cyber_law_assistant - INFO - SpaCy NLP model loaded
2025-04-24 21:47:58,807 - cyber_law_assistant - INFO - Intent classifier loaded
2025-04-24 21:48:03,214 - cyber_law_assistant - INFO - Text summarizer loaded
2025-04-24 21:48:03,214 - cyber_law_assistant - WARNING - Knowledge base file not found: D:\git\project\ai-assistant-for-cyber-law\data\knowledge_base.json
2025-04-24 21:48:03,214 - cyber_law_assistant - INFO - Creating enhanced knowledge base structure with comprehensive Indian IT laws
2025-04-24 21:48:07,751 - cyber_law_assistant - INFO - Built vector index with 41 entries
2025-04-24 21:48:07,751 - CyberLawAssistant - INFO - Cyber Law Assistant initialized
2025-04-24 21:48:07,763 - werkzeug - WARNING -  * Debugger is active!
2025-04-24 21:48:07,773 - werkzeug - INFO -  * Debugger PIN: 443-282-915
2025-04-24 21:48:07,864 - werkzeug - INFO - 127.0.0.1 - - [24/Apr/2025 21:48:07] "GET / HTTP/1.1" 200 -
2025-04-24 21:49:44,370 - werkzeug - INFO - 127.0.0.1 - - [24/Apr/2025 21:49:44] "[33mGET /login.html HTTP/1.1[0m" 404 -
2025-04-24 21:49:50,058 - cyber_law_assistant - INFO - Session session_20250424214807_2183 - User: hi...
2025-04-24 21:49:50,059 - cyber_law_assistant - INFO - Session session_20250424214807_2183 - Assistant: Welcome! I'm here to provide information about cyb...
2025-04-24 21:49:50,059 - werkzeug - INFO - 127.0.0.1 - - [24/Apr/2025 21:49:50] "POST /ask HTTP/1.1" 200 -
2025-04-24 21:49:58,025 - cyber_law_assistant - INFO - Session session_20250424214807_2183 - User: some one trying to hack me...
2025-04-24 21:49:58,025 - cyber_law_assistant - INFO - Session session_20250424214807_2183 - Assistant: Regarding Computer Hacking: Unauthorized access to...
2025-04-24 21:49:58,026 - werkzeug - INFO - 127.0.0.1 - - [24/Apr/2025 21:49:58] "POST /ask HTTP/1.1" 200 -
2025-04-24 21:50:10,360 - cyber_law_assistant - INFO - Session session_20250424214807_2183 - User: reporting procedure...
2025-04-24 21:50:10,360 - cyber_law_assistant - INFO - Session session_20250424214807_2183 - Assistant: To report Computer Hacking, here's what you should...
2025-04-24 21:50:10,360 - werkzeug - INFO - 127.0.0.1 - - [24/Apr/2025 21:50:10] "POST /ask HTTP/1.1" 200 -
2025-04-24 21:56:03,167 - cyber_law_assistant - INFO - Using device: cpu
2025-04-24 21:56:03,171 - sentence_transformers.SentenceTransformer - INFO - Use pytorch device_name: cpu
2025-04-24 21:56:03,171 - sentence_transformers.SentenceTransformer - INFO - Load pretrained SentenceTransformer: all-mpnet-base-v2
2025-04-24 21:56:07,089 - cyber_law_assistant - INFO - Sentence embedding model loaded
2025-04-24 21:56:07,526 - cyber_law_assistant - INFO - SpaCy NLP model loaded
2025-04-24 21:56:09,195 - cyber_law_assistant - INFO - Intent classifier loaded
2025-04-24 21:56:12,034 - cyber_law_assistant - INFO - Text summarizer loaded
2025-04-24 21:56:12,034 - cyber_law_assistant - WARNING - Knowledge base file not found: D:\git\project\ai-assistant-for-cyber-law\data\knowledge_base.json
2025-04-24 21:56:12,035 - cyber_law_assistant - INFO - Creating enhanced knowledge base structure with comprehensive Indian IT laws
2025-04-24 21:56:16,844 - cyber_law_assistant - INFO - Built vector index with 41 entries
2025-04-24 21:56:16,844 - CyberLawAssistant - INFO - Cyber Law Assistant initialized
2025-04-24 21:57:18,356 - cyber_law_assistant - INFO - Using device: cpu
2025-04-24 21:57:18,358 - sentence_transformers.SentenceTransformer - INFO - Use pytorch device_name: cpu
2025-04-24 21:57:18,358 - sentence_transformers.SentenceTransformer - INFO - Load pretrained SentenceTransformer: all-mpnet-base-v2
2025-04-24 21:57:22,673 - cyber_law_assistant - INFO - Sentence embedding model loaded
2025-04-24 21:57:23,075 - cyber_law_assistant - INFO - SpaCy NLP model loaded
2025-04-24 21:57:24,991 - cyber_law_assistant - INFO - Intent classifier loaded
2025-04-24 21:57:27,197 - cyber_law_assistant - INFO - Text summarizer loaded
2025-04-24 21:57:27,197 - cyber_law_assistant - WARNING - Knowledge base file not found: D:\git\project\ai-assistant-for-cyber-law\data\knowledge_base.json
2025-04-24 21:57:27,197 - cyber_law_assistant - INFO - Creating enhanced knowledge base structure with comprehensive Indian IT laws
2025-04-24 21:57:32,680 - cyber_law_assistant - INFO - Built vector index with 41 entries
2025-04-24 21:57:32,680 - CyberLawAssistant - INFO - Cyber Law Assistant initialized
2025-04-24 21:57:32,698 - werkzeug - INFO - [31m[1mWARNING: This is a development server. Do not use it in a production deployment. Use a production WSGI server instead.[0m
 * Running on all addresses (0.0.0.0)
 * Running on http://127.0.0.1:5000
 * Running on http://10.1.15.248:5000
2025-04-24 21:57:32,698 - werkzeug - INFO - [33mPress CTRL+C to quit[0m
2025-04-24 21:57:32,715 - werkzeug - INFO -  * Restarting with watchdog (windowsapi)
2025-04-24 21:57:40,287 - cyber_law_assistant - INFO - Using device: cpu
2025-04-24 21:57:40,289 - sentence_transformers.SentenceTransformer - INFO - Use pytorch device_name: cpu
2025-04-24 21:57:40,289 - sentence_transformers.SentenceTransformer - INFO - Load pretrained SentenceTransformer: all-mpnet-base-v2
2025-04-24 21:57:44,673 - cyber_law_assistant - INFO - Sentence embedding model loaded
2025-04-24 21:57:45,094 - cyber_law_assistant - INFO - SpaCy NLP model loaded
2025-04-24 21:57:46,649 - cyber_law_assistant - INFO - Intent classifier loaded
2025-04-24 21:57:50,081 - cyber_law_assistant - INFO - Text summarizer loaded
2025-04-24 21:57:50,082 - cyber_law_assistant - WARNING - Knowledge base file not found: D:\git\project\ai-assistant-for-cyber-law\data\knowledge_base.json
2025-04-24 21:57:50,082 - cyber_law_assistant - INFO - Creating enhanced knowledge base structure with comprehensive Indian IT laws
2025-04-24 21:57:55,106 - cyber_law_assistant - INFO - Built vector index with 41 entries
2025-04-24 21:57:55,107 - CyberLawAssistant - INFO - Cyber Law Assistant initialized
2025-04-24 21:57:55,116 - werkzeug - WARNING -  * Debugger is active!
2025-04-24 21:57:55,122 - werkzeug - INFO -  * Debugger PIN: 443-282-915
2025-04-24 21:57:55,198 - werkzeug - INFO - 127.0.0.1 - - [24/Apr/2025 21:57:55] "GET / HTTP/1.1" 200 -
2025-04-24 21:57:58,502 - werkzeug - INFO - 127.0.0.1 - - [24/Apr/2025 21:57:58] "GET /login HTTP/1.1" 200 -
2025-04-24 21:58:10,551 - werkzeug - INFO - 127.0.0.1 - - [24/Apr/2025 21:58:10] "GET /login HTTP/1.1" 200 -
2025-04-24 21:59:48,863 - cyber_law_assistant - INFO - Using device: cpu
2025-04-24 21:59:48,867 - sentence_transformers.SentenceTransformer - INFO - Use pytorch device_name: cpu
2025-04-24 21:59:48,867 - sentence_transformers.SentenceTransformer - INFO - Load pretrained SentenceTransformer: all-mpnet-base-v2
2025-04-24 21:59:53,316 - cyber_law_assistant - INFO - Sentence embedding model loaded
2025-04-24 21:59:53,746 - cyber_law_assistant - INFO - SpaCy NLP model loaded
2025-04-24 21:59:55,086 - cyber_law_assistant - INFO - Intent classifier loaded
2025-04-24 21:59:57,290 - cyber_law_assistant - INFO - Text summarizer loaded
2025-04-24 21:59:57,290 - cyber_law_assistant - WARNING - Knowledge base file not found: D:\git\project\ai-assistant-for-cyber-law\data\knowledge_base.json
2025-04-24 21:59:57,291 - cyber_law_assistant - INFO - Creating enhanced knowledge base structure with comprehensive Indian IT laws
2025-04-24 22:00:01,848 - cyber_law_assistant - INFO - Built vector index with 41 entries
2025-04-24 22:00:01,848 - CyberLawAssistant - INFO - Cyber Law Assistant initialized
2025-04-24 22:00:27,370 - cyber_law_assistant - INFO - Using device: cpu
2025-04-24 22:00:27,373 - sentence_transformers.SentenceTransformer - INFO - Use pytorch device_name: cpu
2025-04-24 22:00:27,373 - sentence_transformers.SentenceTransformer - INFO - Load pretrained SentenceTransformer: all-mpnet-base-v2
2025-04-24 22:00:35,716 - cyber_law_assistant - INFO - Sentence embedding model loaded
2025-04-24 22:00:36,119 - cyber_law_assistant - INFO - SpaCy NLP model loaded
2025-04-24 22:00:37,563 - cyber_law_assistant - INFO - Intent classifier loaded
2025-04-24 22:00:40,130 - cyber_law_assistant - INFO - Text summarizer loaded
2025-04-24 22:00:40,131 - cyber_law_assistant - WARNING - Knowledge base file not found: D:\git\project\ai-assistant-for-cyber-law\data\knowledge_base.json
2025-04-24 22:00:40,131 - cyber_law_assistant - INFO - Creating enhanced knowledge base structure with comprehensive Indian IT laws
2025-04-24 22:00:44,702 - cyber_law_assistant - INFO - Built vector index with 41 entries
2025-04-24 22:00:44,702 - CyberLawAssistant - INFO - Cyber Law Assistant initialized
2025-04-24 22:00:44,721 - werkzeug - INFO - [31m[1mWARNING: This is a development server. Do not use it in a production deployment. Use a production WSGI server instead.[0m
 * Running on all addresses (0.0.0.0)
 * Running on http://127.0.0.1:5000
 * Running on http://10.1.15.248:5000
2025-04-24 22:00:44,721 - werkzeug - INFO - [33mPress CTRL+C to quit[0m
2025-04-24 22:00:44,736 - werkzeug - INFO -  * Restarting with watchdog (windowsapi)
2025-04-24 22:00:52,715 - cyber_law_assistant - INFO - Using device: cpu
2025-04-24 22:00:52,718 - sentence_transformers.SentenceTransformer - INFO - Use pytorch device_name: cpu
2025-04-24 22:00:52,718 - sentence_transformers.SentenceTransformer - INFO - Load pretrained SentenceTransformer: all-mpnet-base-v2
2025-04-24 22:01:10,492 - cyber_law_assistant - INFO - Sentence embedding model loaded
2025-04-24 22:01:10,919 - cyber_law_assistant - INFO - SpaCy NLP model loaded
2025-04-24 22:01:14,254 - cyber_law_assistant - INFO - Intent classifier loaded
2025-04-24 22:01:22,919 - cyber_law_assistant - INFO - Text summarizer loaded
2025-04-24 22:01:22,920 - cyber_law_assistant - WARNING - Knowledge base file not found: D:\git\project\ai-assistant-for-cyber-law\data\knowledge_base.json
2025-04-24 22:01:22,920 - cyber_law_assistant - INFO - Creating enhanced knowledge base structure with comprehensive Indian IT laws
2025-04-24 22:01:28,084 - cyber_law_assistant - INFO - Built vector index with 41 entries
2025-04-24 22:01:28,084 - CyberLawAssistant - INFO - Cyber Law Assistant initialized
2025-04-24 22:01:28,094 - werkzeug - WARNING -  * Debugger is active!
2025-04-24 22:01:28,100 - werkzeug - INFO -  * Debugger PIN: 443-282-915
2025-04-24 22:01:28,127 - werkzeug - INFO - 127.0.0.1 - - [24/Apr/2025 22:01:28] "[33mGET /about.html HTTP/1.1[0m" 404 -
2025-04-24 22:01:28,166 - werkzeug - INFO - 127.0.0.1 - - [24/Apr/2025 22:01:28] "GET / HTTP/1.1" 200 -
2025-04-24 22:01:30,644 - werkzeug - INFO - 127.0.0.1 - - [24/Apr/2025 22:01:30] "GET /about HTTP/1.1" 200 -
2025-04-24 22:01:35,603 - werkzeug - INFO - 127.0.0.1 - - [24/Apr/2025 22:01:35] "GET /login HTTP/1.1" 200 -
2025-04-24 22:01:53,400 - cyber_law_assistant - INFO - Session session_20250424220128_9370 - User: some trying copy the program...
2025-04-24 22:01:53,400 - cyber_law_assistant - INFO - Session session_20250424220128_9370 - Assistant: Greetings! I can help with cyber law questions, re...
2025-04-24 22:01:53,402 - werkzeug - INFO - 127.0.0.1 - - [24/Apr/2025 22:01:53] "POST /ask HTTP/1.1" 200 -
2025-04-24 22:01:59,736 - cyber_law_assistant - INFO - Session session_20250424220128_9370 - User: tampeering...
2025-04-24 22:01:59,737 - cyber_law_assistant - INFO - Session session_20250424220128_9370 - Assistant: Here's what you should know about Tampering with C...
2025-04-24 22:01:59,738 - werkzeug - INFO - 127.0.0.1 - - [24/Apr/2025 22:01:59] "POST /ask HTTP/1.1" 200 -
2025-04-25 10:24:53,039 - cyber_law_assistant - INFO - Using device: cpu
2025-04-25 10:24:53,042 - sentence_transformers.SentenceTransformer - INFO - Use pytorch device_name: cpu
2025-04-25 10:24:53,042 - sentence_transformers.SentenceTransformer - INFO - Load pretrained SentenceTransformer: all-mpnet-base-v2
2025-04-25 10:24:53,383 - sentence_transformers.SentenceTransformer - WARNING - No sentence-transformers model found with name sentence-transformers/all-mpnet-base-v2. Creating a new one with mean pooling.
2025-04-25 10:24:54,175 - cyber_law_assistant - INFO - Sentence embedding model loaded
2025-04-25 10:24:54,690 - cyber_law_assistant - INFO - SpaCy NLP model loaded
2025-04-25 10:24:55,789 - cyber_law_assistant - INFO - Intent classifier loaded
2025-04-25 10:24:58,839 - cyber_law_assistant - INFO - Text summarizer loaded
2025-04-25 10:24:58,841 - cyber_law_assistant - INFO - Knowledge base loaded successfully from D:\git\project\ai-assistant-for-cyber-law\data\knowledge_base.json
2025-04-25 10:25:04,106 - cyber_law_assistant - INFO - Built vector index with 41 entries
2025-04-25 10:25:04,106 - CyberLawAssistant - INFO - Cyber Law Assistant initialized
2025-04-25 10:25:04,128 - werkzeug - INFO - [31m[1mWARNING: This is a development server. Do not use it in a production deployment. Use a production WSGI server instead.[0m
 * Running on all addresses (0.0.0.0)
 * Running on http://127.0.0.1:5000
 * Running on http://10.1.15.248:5000
2025-04-25 10:25:04,129 - werkzeug - INFO - [33mPress CTRL+C to quit[0m
2025-04-25 10:25:04,145 - werkzeug - INFO -  * Restarting with watchdog (windowsapi)
2025-04-25 10:25:12,520 - cyber_law_assistant - INFO - Using device: cpu
2025-04-25 10:25:12,521 - sentence_transformers.SentenceTransformer - INFO - Use pytorch device_name: cpu
2025-04-25 10:25:12,522 - sentence_transformers.SentenceTransformer - INFO - Load pretrained SentenceTransformer: all-mpnet-base-v2
2025-04-25 10:25:12,568 - sentence_transformers.SentenceTransformer - WARNING - No sentence-transformers model found with name sentence-transformers/all-mpnet-base-v2. Creating a new one with mean pooling.
2025-04-25 10:25:13,056 - cyber_law_assistant - INFO - Sentence embedding model loaded
2025-04-25 10:25:13,483 - cyber_law_assistant - INFO - SpaCy NLP model loaded
2025-04-25 10:25:14,724 - cyber_law_assistant - INFO - Intent classifier loaded
2025-04-25 10:25:16,365 - cyber_law_assistant - INFO - Text summarizer loaded
2025-04-25 10:25:16,366 - cyber_law_assistant - INFO - Knowledge base loaded successfully from D:\git\project\ai-assistant-for-cyber-law\data\knowledge_base.json
2025-04-25 10:25:21,417 - cyber_law_assistant - INFO - Built vector index with 41 entries
2025-04-25 10:25:21,417 - CyberLawAssistant - INFO - Cyber Law Assistant initialized
2025-04-25 10:25:21,429 - werkzeug - WARNING -  * Debugger is active!
2025-04-25 10:25:21,436 - werkzeug - INFO -  * Debugger PIN: 443-282-915
2025-04-25 10:25:21,472 - werkzeug - INFO - 127.0.0.1 - - [25/Apr/2025 10:25:21] "GET / HTTP/1.1" 200 -
2025-04-25 10:25:21,562 - werkzeug - INFO - 127.0.0.1 - - [25/Apr/2025 10:25:21] "[33mGET /favicon.ico HTTP/1.1[0m" 404 -
2025-04-25 10:25:34,464 - cyber_law_assistant - INFO - Session session_20250425102521_5239 - User: hi...
2025-04-25 10:25:34,464 - cyber_law_assistant - INFO - Session session_20250425102521_5239 - Assistant: Hello! I'm your cyber law assistant. How can I hel...
2025-04-25 10:25:34,464 - werkzeug - INFO - 127.0.0.1 - - [25/Apr/2025 10:25:34] "POST /ask HTTP/1.1" 200 -
2025-04-25 10:25:44,549 - cyber_law_assistant - INFO - Session session_20250425102521_5239 - User: what is cyber securtyu...
2025-04-25 10:25:44,549 - cyber_law_assistant - INFO - Session session_20250425102521_5239 - Assistant: Cyber Terrorism refers to Acts of cybercrime with ...
2025-04-25 10:25:44,550 - werkzeug - INFO - 127.0.0.1 - - [25/Apr/2025 10:25:44] "POST /ask HTTP/1.1" 200 -
2025-04-25 10:26:18,219 - cyber_law_assistant - INFO - Session session_20250425102521_5239 - User: what is hacking...
2025-04-25 10:26:18,220 - cyber_law_assistant - INFO - Session session_20250425102521_5239 - Assistant: Computer Hacking refers to Unauthorized access to ...
2025-04-25 10:26:18,220 - werkzeug - INFO - 127.0.0.1 - - [25/Apr/2025 10:26:18] "POST /ask HTTP/1.1" 200 -
2025-04-25 15:21:22,937 - cyber_law_assistant - INFO - Using device: cpu
2025-04-25 15:21:22,939 - sentence_transformers.SentenceTransformer - INFO - Use pytorch device_name: cpu
2025-04-25 15:21:22,940 - sentence_transformers.SentenceTransformer - INFO - Load pretrained SentenceTransformer: all-mpnet-base-v2
2025-04-25 15:21:59,738 - cyber_law_assistant - INFO - Sentence embedding model loaded
2025-04-25 15:22:00,167 - cyber_law_assistant - INFO - SpaCy NLP model loaded
2025-04-25 15:22:01,047 - cyber_law_assistant - INFO - Intent classifier loaded
2025-04-25 15:22:03,919 - cyber_law_assistant - INFO - Text summarizer loaded
2025-04-25 15:22:03,936 - cyber_law_assistant - INFO - Knowledge base loaded successfully from D:\git\project\ai-assistant-for-cyber-law\data\knowledge_base.json
2025-04-25 15:22:09,098 - cyber_law_assistant - INFO - Built vector index with 41 entries
2025-04-25 15:22:09,098 - CyberLawAssistant - INFO - Cyber Law Assistant initialized
2025-04-25 15:22:09,121 - werkzeug - INFO - [31m[1mWARNING: This is a development server. Do not use it in a production deployment. Use a production WSGI server instead.[0m
 * Running on all addresses (0.0.0.0)
 * Running on http://127.0.0.1:5000
 * Running on http://10.1.15.248:5000
2025-04-25 15:22:09,121 - werkzeug - INFO - [33mPress CTRL+C to quit[0m
2025-04-25 15:22:09,140 - werkzeug - INFO -  * Restarting with watchdog (windowsapi)
2025-04-25 15:22:17,017 - cyber_law_assistant - INFO - Using device: cpu
2025-04-25 15:22:17,019 - sentence_transformers.SentenceTransformer - INFO - Use pytorch device_name: cpu
2025-04-25 15:22:17,019 - sentence_transformers.SentenceTransformer - INFO - Load pretrained SentenceTransformer: all-mpnet-base-v2
2025-04-25 15:22:17,445 - cyber_law_assistant - INFO - Sentence embedding model loaded
2025-04-25 15:22:17,884 - cyber_law_assistant - INFO - SpaCy NLP model loaded
2025-04-25 15:22:19,048 - cyber_law_assistant - INFO - Intent classifier loaded
2025-04-25 15:22:20,692 - cyber_law_assistant - INFO - Text summarizer loaded
2025-04-25 15:22:20,693 - cyber_law_assistant - INFO - Knowledge base loaded successfully from D:\git\project\ai-assistant-for-cyber-law\data\knowledge_base.json
2025-04-25 15:22:25,492 - cyber_law_assistant - INFO - Built vector index with 41 entries
2025-04-25 15:22:25,492 - CyberLawAssistant - INFO - Cyber Law Assistant initialized
2025-04-25 15:22:25,504 - werkzeug - WARNING -  * Debugger is active!
2025-04-25 15:22:25,511 - werkzeug - INFO -  * Debugger PIN: 443-282-915
2025-04-25 15:22:25,582 - werkzeug - INFO - 127.0.0.1 - - [25/Apr/2025 15:22:25] "GET / HTTP/1.1" 200 -
2025-04-25 15:22:25,656 - werkzeug - INFO - 127.0.0.1 - - [25/Apr/2025 15:22:25] "[33mGET /favicon.ico HTTP/1.1[0m" 404 -
2025-04-25 15:22:34,984 - werkzeug - INFO - 127.0.0.1 - - [25/Apr/2025 15:22:34] "[33mGET /newindex.html HTTP/1.1[0m" 404 -
2025-04-25 15:22:38,834 - werkzeug - INFO - 127.0.0.1 - - [25/Apr/2025 15:22:38] "GET /about HTTP/1.1" 200 -
2025-04-25 15:22:42,747 - werkzeug - INFO - 127.0.0.1 - - [25/Apr/2025 15:22:42] "[33mGET /newindex.html HTTP/1.1[0m" 404 -
2025-04-25 15:22:47,695 - werkzeug - INFO - 127.0.0.1 - - [25/Apr/2025 15:22:47] "[33mGET /contact.html HTTP/1.1[0m" 404 -
2025-04-25 15:22:58,392 - werkzeug - INFO - 127.0.0.1 - - [25/Apr/2025 15:22:58] "GET / HTTP/1.1" 200 -
2025-04-25 15:23:46,890 - cyber_law_assistant - INFO - Session session_20250425152225_5682 - User: hi...
2025-04-25 15:23:46,891 - cyber_law_assistant - INFO - Session session_20250425152225_5682 - Assistant: Welcome! I'm here to provide information about cyb...
2025-04-25 15:23:46,891 - werkzeug - INFO - 127.0.0.1 - - [25/Apr/2025 15:23:46] "POST /ask HTTP/1.1" 200 -
2025-04-25 15:23:54,263 - cyber_law_assistant - INFO - Session session_20250425152225_5682 - User: phishing...
2025-04-25 15:23:54,263 - cyber_law_assistant - INFO - Session session_20250425152225_5682 - Assistant: Welcome! I'm here to provide information about cyb...
2025-04-25 15:23:54,263 - werkzeug - INFO - 127.0.0.1 - - [25/Apr/2025 15:23:54] "POST /ask HTTP/1.1" 200 -
2025-04-25 15:24:03,271 - cyber_law_assistant - INFO - Session session_20250425152225_5682 - User: hack...
2025-04-25 15:24:03,271 - cyber_law_assistant - INFO - Session session_20250425152225_5682 - Assistant: Computer Hacking refers to Unauthorized access to ...
2025-04-25 15:24:03,271 - werkzeug - INFO - 127.0.0.1 - - [25/Apr/2025 15:24:03] "POST /ask HTTP/1.1" 200 -
2025-04-25 15:24:12,814 - cyber_law_assistant - INFO - Session session_20250425152225_5682 - User: reprting evidence...
2025-04-25 15:24:12,814 - cyber_law_assistant - INFO - Session session_20250425152225_5682 - Assistant: For Computer Hacking cases, the following evidence...
2025-04-25 15:24:12,814 - werkzeug - INFO - 127.0.0.1 - - [25/Apr/2025 15:24:12] "POST /ask HTTP/1.1" 200 -
2025-04-25 15:25:00,379 - cyber_law_assistant - INFO - Session session_20250425152225_5682 - User: phish...
2025-04-25 15:25:00,379 - cyber_law_assistant - INFO - Session session_20250425152225_5682 - Assistant: Hello! I'm your cyber law assistant. How can I hel...
2025-04-25 15:25:00,379 - werkzeug - INFO - 127.0.0.1 - - [25/Apr/2025 15:25:00] "POST /ask HTTP/1.1" 200 -
2025-04-25 15:25:02,920 - cyber_law_assistant - INFO - Session session_20250425152225_5682 - User: phish'...
2025-04-25 15:25:02,920 - cyber_law_assistant - INFO - Session session_20250425152225_5682 - Assistant: Greetings! I can help with cyber law questions, re...
2025-04-25 15:25:02,921 - werkzeug - INFO - 127.0.0.1 - - [25/Apr/2025 15:25:02] "POST /ask HTTP/1.1" 200 -
2025-04-25 15:25:36,821 - cyber_law_assistant - INFO - Session session_20250425152225_5682 - User: someone trying to send me phishing email...
2025-04-25 15:25:36,821 - cyber_law_assistant - INFO - Session session_20250425152225_5682 - Assistant: Hello! I'm your cyber law assistant. How can I hel...
2025-04-25 15:25:36,821 - werkzeug - INFO - 127.0.0.1 - - [25/Apr/2025 15:25:36] "POST /ask HTTP/1.1" 200 -
2025-04-25 15:25:58,457 - werkzeug - INFO - 127.0.0.1 - - [25/Apr/2025 15:25:58] "POST /ask HTTP/1.1" 200 -
2025-04-25 15:27:41,485 - cyber_law_assistant - INFO - Using device: cpu
2025-04-25 15:27:41,487 - sentence_transformers.SentenceTransformer - INFO - Use pytorch device_name: cpu
2025-04-25 15:27:41,487 - sentence_transformers.SentenceTransformer - INFO - Load pretrained SentenceTransformer: all-mpnet-base-v2
2025-04-25 15:27:48,623 - cyber_law_assistant - INFO - Sentence embedding model loaded
2025-04-25 15:27:49,010 - cyber_law_assistant - INFO - SpaCy NLP model loaded
2025-04-25 15:27:50,045 - cyber_law_assistant - INFO - Intent classifier loaded
2025-04-25 15:27:52,093 - cyber_law_assistant - INFO - Text summarizer loaded
2025-04-25 15:27:52,094 - cyber_law_assistant - INFO - Knowledge base loaded successfully from D:\git\project\ai-assistant-for-cyber-law\data\knowledge_base.json
2025-04-25 15:27:56,145 - cyber_law_assistant - INFO - Built vector index with 41 entries
2025-04-25 15:27:56,146 - CyberLawAssistant - INFO - Cyber Law Assistant initialized
2025-04-25 15:27:56,165 - werkzeug - INFO - [31m[1mWARNING: This is a development server. Do not use it in a production deployment. Use a production WSGI server instead.[0m
 * Running on all addresses (0.0.0.0)
 * Running on http://127.0.0.1:5000
 * Running on http://192.168.33.136:5000
2025-04-25 15:27:56,165 - werkzeug - INFO - [33mPress CTRL+C to quit[0m
2025-04-25 15:27:56,176 - werkzeug - INFO -  * Restarting with watchdog (windowsapi)
2025-04-25 15:28:03,994 - cyber_law_assistant - INFO - Using device: cpu
2025-04-25 15:28:03,997 - sentence_transformers.SentenceTransformer - INFO - Use pytorch device_name: cpu
2025-04-25 15:28:03,997 - sentence_transformers.SentenceTransformer - INFO - Load pretrained SentenceTransformer: all-mpnet-base-v2
2025-04-25 15:28:08,256 - cyber_law_assistant - INFO - Sentence embedding model loaded
2025-04-25 15:28:08,684 - cyber_law_assistant - INFO - SpaCy NLP model loaded
2025-04-25 15:28:09,945 - cyber_law_assistant - INFO - Intent classifier loaded
2025-04-25 15:28:12,266 - cyber_law_assistant - INFO - Text summarizer loaded
2025-04-25 15:28:12,268 - cyber_law_assistant - INFO - Knowledge base loaded successfully from D:\git\project\ai-assistant-for-cyber-law\data\knowledge_base.json
2025-04-25 15:28:16,390 - cyber_law_assistant - INFO - Built vector index with 41 entries
2025-04-25 15:28:16,390 - CyberLawAssistant - INFO - Cyber Law Assistant initialized
2025-04-25 15:28:16,401 - werkzeug - WARNING -  * Debugger is active!
2025-04-25 15:28:16,406 - werkzeug - INFO -  * Debugger PIN: 443-282-915
2025-04-25 15:28:16,442 - werkzeug - INFO - 127.0.0.1 - - [25/Apr/2025 15:28:16] "GET / HTTP/1.1" 200 -
2025-04-25 15:28:22,686 - cyber_law_assistant - INFO - Session session_20250425152816_5938 - User: phishing...
2025-04-25 15:28:22,686 - cyber_law_assistant - INFO - Session session_20250425152816_5938 - Assistant: Hello! I'm your cyber law assistant. How can I hel...
2025-04-25 15:28:22,686 - werkzeug - INFO - 127.0.0.1 - - [25/Apr/2025 15:28:22] "POST /ask HTTP/1.1" 200 -
2025-04-25 15:28:29,217 - cyber_law_assistant - INFO - Session session_20250425152816_5938 - User: phishing...
2025-04-25 15:28:29,217 - cyber_law_assistant - INFO - Session session_20250425152816_5938 - Assistant: Hello! I'm your cyber law assistant. How can I hel...
2025-04-25 15:28:29,217 - werkzeug - INFO - 127.0.0.1 - - [25/Apr/2025 15:28:29] "POST /ask HTTP/1.1" 200 -
2025-04-25 15:28:34,474 - cyber_law_assistant - INFO - Session session_20250425152816_5938 - User: email...
2025-04-25 15:28:34,474 - cyber_law_assistant - INFO - Session session_20250425152816_5938 - Assistant: Regarding Phishing: Fraudulent attempt to obtain s...
2025-04-25 15:28:34,474 - werkzeug - INFO - 127.0.0.1 - - [25/Apr/2025 15:28:34] "POST /ask HTTP/1.1" 200 -
2025-04-25 15:28:44,494 - cyber_law_assistant - INFO - Session session_20250425152816_5938 - User: Phishing...
2025-04-25 15:28:44,494 - cyber_law_assistant - INFO - Session session_20250425152816_5938 - Assistant: Greetings! I can help with cyber law questions, re...
2025-04-25 15:28:44,494 - werkzeug - INFO - 127.0.0.1 - - [25/Apr/2025 15:28:44] "POST /ask HTTP/1.1" 200 -
2025-04-25 15:29:15,017 - cyber_law_assistant - INFO - Session session_20250425152816_5938 - User: hi...
2025-04-25 15:29:15,017 - cyber_law_assistant - INFO - Session session_20250425152816_5938 - Assistant: Welcome! I'm here to provide information about cyb...
2025-04-25 15:29:15,017 - werkzeug - INFO - 127.0.0.1 - - [25/Apr/2025 15:29:15] "POST /ask HTTP/1.1" 200 -
2025-04-25 15:32:54,634 - cyber_law_assistant - INFO - Session session_20250425152816_5938 - User: email...
2025-04-25 15:32:54,635 - cyber_law_assistant - INFO - Session session_20250425152816_5938 - Assistant: Here's what you should know about Phishing: Fraudu...
2025-04-25 15:32:54,635 - werkzeug - INFO - 127.0.0.1 - - [25/Apr/2025 15:32:54] "POST /ask HTTP/1.1" 200 -
2025-04-25 17:40:35,488 - cyber_law_assistant - INFO - Using device: cpu
2025-04-25 17:40:35,490 - sentence_transformers.SentenceTransformer - INFO - Use pytorch device_name: cpu
2025-04-25 17:40:35,490 - sentence_transformers.SentenceTransformer - INFO - Load pretrained SentenceTransformer: all-mpnet-base-v2
2025-04-25 17:40:39,662 - cyber_law_assistant - INFO - Sentence embedding model loaded
2025-04-25 17:40:40,345 - cyber_law_assistant - INFO - SpaCy NLP model loaded
2025-04-25 17:40:42,133 - cyber_law_assistant - INFO - Intent classifier loaded
2025-04-25 17:40:47,340 - cyber_law_assistant - INFO - Text summarizer loaded
2025-04-25 17:40:47,342 - cyber_law_assistant - INFO - Knowledge base loaded successfully from D:\git\project\ai-assistant-for-cyber-law\data\knowledge_base.json
2025-04-25 17:40:52,888 - cyber_law_assistant - INFO - Built vector index with 41 entries
2025-04-25 17:40:52,889 - CyberLawAssistant - INFO - Cyber Law Assistant initialized
2025-04-25 17:40:52,981 - werkzeug - INFO - [31m[1mWARNING: This is a development server. Do not use it in a production deployment. Use a production WSGI server instead.[0m
 * Running on all addresses (0.0.0.0)
 * Running on http://127.0.0.1:5000
 * Running on http://10.1.15.248:5000
2025-04-25 17:40:52,981 - werkzeug - INFO - [33mPress CTRL+C to quit[0m
2025-04-25 17:40:53,018 - werkzeug - INFO -  * Restarting with watchdog (windowsapi)
2025-04-25 17:41:03,533 - cyber_law_assistant - INFO - Using device: cpu
2025-04-25 17:41:03,537 - sentence_transformers.SentenceTransformer - INFO - Use pytorch device_name: cpu
2025-04-25 17:41:03,537 - sentence_transformers.SentenceTransformer - INFO - Load pretrained SentenceTransformer: all-mpnet-base-v2
2025-04-25 17:41:06,795 - cyber_law_assistant - INFO - Sentence embedding model loaded
2025-04-25 17:41:07,288 - cyber_law_assistant - INFO - SpaCy NLP model loaded
2025-04-25 17:41:08,943 - cyber_law_assistant - INFO - Intent classifier loaded
2025-04-25 17:41:14,739 - cyber_law_assistant - INFO - Text summarizer loaded
2025-04-25 17:41:14,742 - cyber_law_assistant - INFO - Knowledge base loaded successfully from D:\git\project\ai-assistant-for-cyber-law\data\knowledge_base.json
2025-04-25 17:41:20,181 - cyber_law_assistant - INFO - Built vector index with 41 entries
2025-04-25 17:41:20,182 - CyberLawAssistant - INFO - Cyber Law Assistant initialized
2025-04-25 17:41:20,199 - werkzeug - WARNING -  * Debugger is active!
2025-04-25 17:41:20,230 - werkzeug - INFO -  * Debugger PIN: 443-282-915
2025-04-25 17:41:20,303 - werkzeug - INFO - 127.0.0.1 - - [25/Apr/2025 17:41:20] "GET / HTTP/1.1" 200 -
2025-04-25 17:41:20,424 - werkzeug - INFO - 127.0.0.1 - - [25/Apr/2025 17:41:20] "[33mGET /favicon.ico HTTP/1.1[0m" 404 -
2025-04-25 17:41:35,347 - cyber_law_assistant - INFO - Session session_20250425174120_7594 - User: hi...
2025-04-25 17:41:35,347 - cyber_law_assistant - INFO - Session session_20250425174120_7594 - Assistant: Welcome! I'm here to provide information about cyb...
2025-04-25 17:41:35,347 - werkzeug - INFO - 127.0.0.1 - - [25/Apr/2025 17:41:35] "POST /ask HTTP/1.1" 200 -
2025-04-25 17:41:52,398 - cyber_law_assistant - INFO - Session session_20250425174120_7594 - User: some send unwanted link to me...
2025-04-25 17:41:52,398 - cyber_law_assistant - INFO - Session session_20250425174120_7594 - Assistant: Thank you for using the cyber law assistant. Stay ...
2025-04-25 17:41:52,398 - werkzeug - INFO - 127.0.0.1 - - [25/Apr/2025 17:41:52] "POST /ask HTTP/1.1" 200 -
2025-04-25 17:41:57,431 - cyber_law_assistant - INFO - Session session_20250425174120_7594 - User: hack...
2025-04-25 17:41:57,431 - cyber_law_assistant - INFO - Session session_20250425174120_7594 - Assistant: Computer Hacking refers to Unauthorized access to ...
2025-04-25 17:41:57,432 - werkzeug - INFO - 127.0.0.1 - - [25/Apr/2025 17:41:57] "POST /ask HTTP/1.1" 200 -
2025-04-25 17:42:01,494 - cyber_law_assistant - INFO - Session session_20250425174120_7594 - User: reporting...
2025-04-25 17:42:01,494 - cyber_law_assistant - INFO - Session session_20250425174120_7594 - Assistant: If you need to report a Computer Hacking incident,...
2025-04-25 17:42:01,494 - werkzeug - INFO - 127.0.0.1 - - [25/Apr/2025 17:42:01] "POST /ask HTTP/1.1" 200 -
2025-04-25 17:42:16,628 - cyber_law_assistant - INFO - Session session_20250425174120_7594 - User: email...
2025-04-25 17:42:16,629 - cyber_law_assistant - INFO - Session session_20250425174120_7594 - Assistant: Here's what you should know about Phishing: Fraudu...
2025-04-25 17:42:16,629 - werkzeug - INFO - 127.0.0.1 - - [25/Apr/2025 17:42:16] "POST /ask HTTP/1.1" 200 -
2025-04-25 18:11:18,064 - cyber_law_assistant - INFO - Using device: cpu
2025-04-25 18:11:18,066 - sentence_transformers.SentenceTransformer - INFO - Use pytorch device_name: cpu
2025-04-25 18:11:18,066 - sentence_transformers.SentenceTransformer - INFO - Load pretrained SentenceTransformer: all-mpnet-base-v2
2025-04-25 18:11:21,125 - cyber_law_assistant - INFO - Sentence embedding model loaded
2025-04-25 18:11:21,554 - cyber_law_assistant - INFO - SpaCy NLP model loaded
2025-04-25 18:11:22,985 - cyber_law_assistant - INFO - Intent classifier loaded
2025-04-25 18:11:26,798 - cyber_law_assistant - INFO - Text summarizer loaded
2025-04-25 18:11:26,799 - cyber_law_assistant - INFO - Knowledge base loaded successfully from D:\git\project\ai-assistant-for-cyber-law\data\knowledge_base.json
2025-04-25 18:11:26,799 - cyber_law_assistant - ERROR - Error building vector index: 'NoneType' object has no attribute 'get'
2025-04-25 18:11:26,799 - CyberLawAssistant - INFO - Cyber Law Assistant initialized
2025-04-25 18:11:26,831 - werkzeug - INFO - [31m[1mWARNING: This is a development server. Do not use it in a production deployment. Use a production WSGI server instead.[0m
 * Running on all addresses (0.0.0.0)
 * Running on http://127.0.0.1:5000
 * Running on http://10.1.15.248:5000
2025-04-25 18:11:26,831 - werkzeug - INFO - [33mPress CTRL+C to quit[0m
2025-04-25 18:11:26,854 - werkzeug - INFO -  * Restarting with watchdog (windowsapi)
2025-04-25 18:11:35,434 - cyber_law_assistant - INFO - Using device: cpu
2025-04-25 18:11:35,437 - sentence_transformers.SentenceTransformer - INFO - Use pytorch device_name: cpu
2025-04-25 18:11:35,437 - sentence_transformers.SentenceTransformer - INFO - Load pretrained SentenceTransformer: all-mpnet-base-v2
2025-04-25 18:11:38,853 - cyber_law_assistant - INFO - Sentence embedding model loaded
2025-04-25 18:11:39,307 - cyber_law_assistant - INFO - SpaCy NLP model loaded
2025-04-25 18:11:40,688 - cyber_law_assistant - INFO - Intent classifier loaded
2025-04-25 18:11:44,740 - cyber_law_assistant - INFO - Text summarizer loaded
2025-04-25 18:11:44,743 - cyber_law_assistant - INFO - Knowledge base loaded successfully from D:\git\project\ai-assistant-for-cyber-law\data\knowledge_base.json
2025-04-25 18:11:44,743 - cyber_law_assistant - ERROR - Error building vector index: 'NoneType' object has no attribute 'get'
2025-04-25 18:11:44,743 - CyberLawAssistant - INFO - Cyber Law Assistant initialized
2025-04-25 18:11:44,761 - werkzeug - WARNING -  * Debugger is active!
2025-04-25 18:11:44,775 - werkzeug - INFO -  * Debugger PIN: 443-282-915
2025-04-25 18:11:55,191 - werkzeug - INFO - 127.0.0.1 - - [25/Apr/2025 18:11:55] "GET / HTTP/1.1" 200 -
2025-04-25 18:11:58,677 - CyberLawAssistant - ERROR - Error during preprocessing: 'NLPEngine' object has no attribute '_preprocess_cache'
2025-04-25 18:11:58,678 - werkzeug - INFO - 127.0.0.1 - - [25/Apr/2025 18:11:58] "POST /ask HTTP/1.1" 200 -
2025-04-25 18:13:21,374 - werkzeug - INFO -  * Detected change in 'D:\\git\\project\\ai-assistant-for-cyber-law\\cyber_law_assistant.py', reloading
2025-04-25 18:13:21,375 - werkzeug - INFO -  * Detected change in 'D:\\git\\project\\ai-assistant-for-cyber-law\\cyber_law_assistant.py', reloading
2025-04-25 18:13:21,375 - werkzeug - INFO -  * Detected change in 'D:\\git\\project\\ai-assistant-for-cyber-law\\cyber_law_assistant.py', reloading
2025-04-25 18:13:22,814 - werkzeug - INFO -  * Restarting with watchdog (windowsapi)
2025-04-25 18:13:36,298 - cyber_law_assistant - INFO - Using device: cpu
2025-04-25 18:13:36,303 - sentence_transformers.SentenceTransformer - INFO - Use pytorch device_name: cpu
2025-04-25 18:13:36,303 - sentence_transformers.SentenceTransformer - INFO - Load pretrained SentenceTransformer: all-mpnet-base-v2
2025-04-25 18:13:40,171 - cyber_law_assistant - INFO - Sentence embedding model loaded
2025-04-25 18:13:40,647 - cyber_law_assistant - INFO - SpaCy NLP model loaded
2025-04-25 18:13:41,743 - cyber_law_assistant - INFO - Intent classifier loaded
2025-04-25 18:13:44,220 - cyber_law_assistant - INFO - Text summarizer loaded
2025-04-25 18:13:44,220 - CyberLawAssistant - ERROR - Failed to initialize knowledge base: name 'k' is not defined
2025-04-25 18:13:44,220 - CyberLawAssistant - INFO - Cyber Law Assistant initialized
2025-04-25 18:13:44,233 - werkzeug - WARNING -  * Debugger is active!
2025-04-25 18:13:44,242 - werkzeug - INFO -  * Debugger PIN: 443-282-915
2025-04-25 18:13:45,282 - werkzeug - INFO -  * Detected change in 'D:\\git\\project\\ai-assistant-for-cyber-law\\cyber_law_assistant.py', reloading
2025-04-25 18:13:45,283 - werkzeug - INFO -  * Detected change in 'D:\\git\\project\\ai-assistant-for-cyber-law\\cyber_law_assistant.py', reloading
2025-04-25 18:13:45,284 - werkzeug - INFO -  * Detected change in 'D:\\git\\project\\ai-assistant-for-cyber-law\\cyber_law_assistant.py', reloading
2025-04-25 18:13:46,192 - werkzeug - INFO -  * Restarting with watchdog (windowsapi)
2025-04-25 18:16:22,006 - cyber_law_assistant - INFO - Using device: cpu
2025-04-25 18:16:22,013 - sentence_transformers.SentenceTransformer - INFO - Use pytorch device_name: cpu
2025-04-25 18:16:22,013 - sentence_transformers.SentenceTransformer - INFO - Load pretrained SentenceTransformer: all-mpnet-base-v2
2025-04-25 18:16:25,900 - cyber_law_assistant - INFO - Sentence embedding model loaded
2025-04-25 18:16:26,582 - cyber_law_assistant - INFO - SpaCy NLP model loaded
2025-04-25 18:16:28,823 - cyber_law_assistant - INFO - Intent classifier loaded
2025-04-25 18:16:32,249 - cyber_law_assistant - INFO - Text summarizer loaded
2025-04-25 18:16:32,252 - cyber_law_assistant - INFO - Knowledge base loaded successfully from D:\git\project\ai-assistant-for-cyber-law\data\knowledge_base.json
2025-04-25 18:16:32,253 - cyber_law_assistant - ERROR - Error building vector index: 'NoneType' object has no attribute 'get'
2025-04-25 18:16:32,253 - CyberLawAssistant - INFO - Cyber Law Assistant initialized
2025-04-25 18:16:32,295 - werkzeug - INFO - [31m[1mWARNING: This is a development server. Do not use it in a production deployment. Use a production WSGI server instead.[0m
 * Running on all addresses (0.0.0.0)
 * Running on http://127.0.0.1:5000
 * Running on http://10.1.15.248:5000
2025-04-25 18:16:32,295 - werkzeug - INFO - [33mPress CTRL+C to quit[0m
2025-04-25 18:16:32,330 - werkzeug - INFO -  * Restarting with watchdog (windowsapi)
2025-04-25 18:16:50,049 - cyber_law_assistant - INFO - Using device: cpu
2025-04-25 18:16:50,053 - sentence_transformers.SentenceTransformer - INFO - Use pytorch device_name: cpu
2025-04-25 18:16:50,053 - sentence_transformers.SentenceTransformer - INFO - Load pretrained SentenceTransformer: all-mpnet-base-v2
2025-04-25 18:16:53,744 - cyber_law_assistant - INFO - Sentence embedding model loaded
2025-04-25 18:16:54,326 - cyber_law_assistant - INFO - SpaCy NLP model loaded
2025-04-25 18:16:56,174 - cyber_law_assistant - INFO - Intent classifier loaded
2025-04-25 18:16:59,754 - cyber_law_assistant - INFO - Text summarizer loaded
2025-04-25 18:16:59,756 - cyber_law_assistant - INFO - Knowledge base loaded successfully from D:\git\project\ai-assistant-for-cyber-law\data\knowledge_base.json
2025-04-25 18:16:59,757 - cyber_law_assistant - ERROR - Error building vector index: 'NoneType' object has no attribute 'get'
2025-04-25 18:16:59,757 - CyberLawAssistant - INFO - Cyber Law Assistant initialized
2025-04-25 18:16:59,782 - werkzeug - WARNING -  * Debugger is active!
2025-04-25 18:16:59,805 - werkzeug - INFO -  * Debugger PIN: 443-282-915
2025-04-25 18:16:59,887 - werkzeug - INFO - 10.1.15.248 - - [25/Apr/2025 18:16:59] "GET / HTTP/1.1" 200 -
2025-04-25 18:16:59,896 - werkzeug - INFO - 127.0.0.1 - - [25/Apr/2025 18:16:59] "GET / HTTP/1.1" 200 -
2025-04-25 18:17:00,442 - werkzeug - INFO - 10.1.15.248 - - [25/Apr/2025 18:17:00] "[33mGET /favicon.ico HTTP/1.1[0m" 404 -
2025-04-25 18:17:25,478 - CyberLawAssistant - ERROR - Error during preprocessing: 'NLPEngine' object has no attribute '_preprocess_cache'
2025-04-25 18:17:25,479 - werkzeug - INFO - 127.0.0.1 - - [25/Apr/2025 18:17:25] "POST /ask HTTP/1.1" 200 -
2025-04-25 18:20:01,585 - cyber_law_assistant - INFO - Using device: cpu
2025-04-25 18:20:01,591 - sentence_transformers.SentenceTransformer - INFO - Use pytorch device_name: cpu
2025-04-25 18:20:01,592 - sentence_transformers.SentenceTransformer - INFO - Load pretrained SentenceTransformer: all-mpnet-base-v2
2025-04-25 18:20:06,333 - cyber_law_assistant - INFO - Sentence embedding model loaded
2025-04-25 18:20:07,216 - cyber_law_assistant - INFO - spaCy model loaded with custom components
2025-04-25 18:20:08,878 - cyber_law_assistant - INFO - Intent classifier loaded
2025-04-25 18:20:12,403 - cyber_law_assistant - INFO - Text summarizer loaded
2025-04-25 18:20:12,405 - cyber_law_assistant - INFO - Knowledge base loaded successfully
2025-04-25 18:20:16,607 - cyber_law_assistant - INFO - Vector index built with 27 entries
2025-04-25 18:20:16,607 - CyberLawAssistant - INFO - Cyber Law Assistant initialized
2025-04-25 18:20:16,647 - werkzeug - INFO - [31m[1mWARNING: This is a development server. Do not use it in a production deployment. Use a production WSGI server instead.[0m
 * Running on all addresses (0.0.0.0)
 * Running on http://127.0.0.1:5000
 * Running on http://10.1.15.248:5000
2025-04-25 18:20:16,647 - werkzeug - INFO - [33mPress CTRL+C to quit[0m
2025-04-25 18:20:16,677 - werkzeug - INFO -  * Restarting with watchdog (windowsapi)
2025-04-25 18:20:31,865 - cyber_law_assistant - INFO - Using device: cpu
2025-04-25 18:20:31,875 - sentence_transformers.SentenceTransformer - INFO - Use pytorch device_name: cpu
2025-04-25 18:20:31,875 - sentence_transformers.SentenceTransformer - INFO - Load pretrained SentenceTransformer: all-mpnet-base-v2
2025-04-25 18:20:36,557 - cyber_law_assistant - INFO - Sentence embedding model loaded
2025-04-25 18:20:38,323 - cyber_law_assistant - INFO - spaCy model loaded with custom components
2025-04-25 18:20:40,909 - cyber_law_assistant - INFO - Intent classifier loaded
2025-04-25 18:20:46,305 - cyber_law_assistant - INFO - Text summarizer loaded
2025-04-25 18:20:46,309 - cyber_law_assistant - INFO - Knowledge base loaded successfully
2025-04-25 18:20:58,038 - cyber_law_assistant - INFO - Vector index built with 27 entries
2025-04-25 18:20:58,041 - CyberLawAssistant - INFO - Cyber Law Assistant initialized
2025-04-25 18:20:58,103 - werkzeug - WARNING -  * Debugger is active!
2025-04-25 18:20:58,133 - werkzeug - INFO -  * Debugger PIN: 443-282-915
2025-04-25 18:21:02,008 - werkzeug - INFO -  * Detected change in 'D:\\git\\project\\ai-assistant-for-cyber-law\\cyber_law_assistant.py', reloading
2025-04-25 18:21:02,009 - werkzeug - INFO -  * Detected change in 'D:\\git\\project\\ai-assistant-for-cyber-law\\cyber_law_assistant.py', reloading
2025-04-25 18:21:02,009 - werkzeug - INFO -  * Detected change in 'D:\\git\\project\\ai-assistant-for-cyber-law\\cyber_law_assistant.py', reloading
2025-04-25 18:21:08,343 - werkzeug - INFO -  * Restarting with watchdog (windowsapi)
2025-04-25 18:21:35,119 - cyber_law_assistant - INFO - Using device: cpu
2025-04-25 18:21:35,124 - sentence_transformers.SentenceTransformer - INFO - Use pytorch device_name: cpu
2025-04-25 18:21:35,125 - sentence_transformers.SentenceTransformer - INFO - Load pretrained SentenceTransformer: all-mpnet-base-v2
2025-04-25 18:21:39,424 - cyber_law_assistant - INFO - Sentence embedding model loaded
2025-04-25 18:21:40,347 - cyber_law_assistant - INFO - SpaCy NLP model loaded
2025-04-25 18:21:42,306 - cyber_law_assistant - INFO - Intent classifier loaded
2025-04-25 18:21:47,633 - cyber_law_assistant - INFO - Text summarizer loaded
2025-04-25 18:21:47,637 - cyber_law_assistant - INFO - Knowledge base loaded successfully
2025-04-25 18:21:53,543 - cyber_law_assistant - INFO - Vector index built with 27 entries
2025-04-25 18:21:53,544 - CyberLawAssistant - INFO - Cyber Law Assistant initialized
2025-04-25 18:21:53,574 - werkzeug - WARNING -  * Debugger is active!
2025-04-25 18:21:53,590 - werkzeug - INFO -  * Debugger PIN: 443-282-915
2025-04-25 18:21:53,684 - werkzeug - INFO - 127.0.0.1 - - [25/Apr/2025 18:21:53] "GET / HTTP/1.1" 200 -
2025-04-25 18:22:12,430 - CyberLawAssistant - ERROR - Error during preprocessing: 'NLPEngine' object has no attribute '_preprocess_cache'
2025-04-25 18:22:12,431 - werkzeug - INFO - 127.0.0.1 - - [25/Apr/2025 18:22:12] "POST /ask HTTP/1.1" 200 -
2025-04-25 18:24:25,888 - werkzeug - INFO -  * Detected change in 'D:\\git\\project\\ai-assistant-for-cyber-law\\cyber_law_assistant.py', reloading
2025-04-25 18:24:30,304 - werkzeug - INFO -  * Restarting with watchdog (windowsapi)
2025-04-25 18:25:08,029 - cyber_law_assistant - INFO - Using device: cpu
2025-04-25 18:25:08,036 - sentence_transformers.SentenceTransformer - INFO - Use pytorch device_name: cpu
2025-04-25 18:25:08,036 - sentence_transformers.SentenceTransformer - INFO - Load pretrained SentenceTransformer: all-mpnet-base-v2
2025-04-25 18:25:11,972 - cyber_law_assistant - INFO - Sentence embedding model loaded
2025-04-25 18:25:12,792 - cyber_law_assistant - INFO - SpaCy NLP model loaded
2025-04-25 18:25:15,403 - cyber_law_assistant - INFO - Intent classifier loaded
2025-04-25 18:25:21,246 - cyber_law_assistant - INFO - Text summarizer loaded
2025-04-25 18:25:21,248 - cyber_law_assistant - INFO - Knowledge base loaded successfully
2025-04-25 18:25:25,042 - cyber_law_assistant - INFO - Vector index built with 27 entries
2025-04-25 18:25:25,042 - CyberLawAssistant - INFO - Cyber Law Assistant initialized
2025-04-25 18:25:25,068 - werkzeug - WARNING -  * Debugger is active!
2025-04-25 18:25:25,086 - werkzeug - INFO -  * Debugger PIN: 443-282-915
2025-04-25 18:26:08,536 - CyberLawAssistant - ERROR - Error during preprocessing: 'NLPEngine' object has no attribute '_preprocess_cache'
2025-04-25 18:26:08,537 - werkzeug - INFO - 127.0.0.1 - - [25/Apr/2025 18:26:08] "POST /ask HTTP/1.1" 200 -
2025-04-25 18:27:48,708 - werkzeug - INFO -  * Detected change in 'D:\\git\\project\\ai-assistant-for-cyber-law\\cyber_law_assistant.py', reloading
2025-04-25 18:27:48,709 - werkzeug - INFO -  * Detected change in 'D:\\git\\project\\ai-assistant-for-cyber-law\\cyber_law_assistant.py', reloading
2025-04-25 18:27:48,710 - werkzeug - INFO -  * Detected change in 'D:\\git\\project\\ai-assistant-for-cyber-law\\cyber_law_assistant.py', reloading
2025-04-25 18:27:52,781 - werkzeug - INFO -  * Restarting with watchdog (windowsapi)
2025-04-25 18:28:22,448 - cyber_law_assistant - INFO - Using device: cpu
2025-04-25 18:28:22,452 - sentence_transformers.SentenceTransformer - INFO - Use pytorch device_name: cpu
2025-04-25 18:28:22,452 - sentence_transformers.SentenceTransformer - INFO - Load pretrained SentenceTransformer: all-mpnet-base-v2
2025-04-25 18:32:47,042 - cyber_law_assistant - INFO - Using device: cpu
2025-04-25 18:32:47,048 - sentence_transformers.SentenceTransformer - INFO - Use pytorch device_name: cpu
2025-04-25 18:32:47,048 - sentence_transformers.SentenceTransformer - INFO - Load pretrained SentenceTransformer: all-mpnet-base-v2
2025-04-25 18:32:52,459 - cyber_law_assistant - INFO - Sentence embedding model loaded
2025-04-25 18:32:53,528 - cyber_law_assistant - INFO - SpaCy NLP model loaded
2025-04-25 18:32:55,772 - cyber_law_assistant - INFO - Intent classifier loaded
2025-04-25 18:32:59,066 - cyber_law_assistant - INFO - Text summarizer loaded
2025-04-25 18:32:59,068 - cyber_law_assistant - INFO - Knowledge base loaded successfully from D:\git\project\ai-assistant-for-cyber-law\data\knowledge_base.json
2025-04-25 18:33:09,658 - cyber_law_assistant - INFO - Built vector index with 41 entries
2025-04-25 18:33:09,658 - CyberLawAssistant - INFO - Cyber Law Assistant initialized
2025-04-25 18:33:09,700 - werkzeug - INFO - [31m[1mWARNING: This is a development server. Do not use it in a production deployment. Use a production WSGI server instead.[0m
 * Running on all addresses (0.0.0.0)
 * Running on http://127.0.0.1:5000
 * Running on http://10.1.15.248:5000
2025-04-25 18:33:09,700 - werkzeug - INFO - [33mPress CTRL+C to quit[0m
2025-04-25 18:33:09,736 - werkzeug - INFO -  * Restarting with watchdog (windowsapi)
2025-04-25 18:33:26,600 - cyber_law_assistant - INFO - Using device: cpu
2025-04-25 18:33:26,604 - sentence_transformers.SentenceTransformer - INFO - Use pytorch device_name: cpu
2025-04-25 18:33:26,604 - sentence_transformers.SentenceTransformer - INFO - Load pretrained SentenceTransformer: all-mpnet-base-v2
2025-04-25 18:33:29,977 - cyber_law_assistant - INFO - Sentence embedding model loaded
2025-04-25 18:33:30,649 - cyber_law_assistant - INFO - SpaCy NLP model loaded
2025-04-25 18:33:32,753 - cyber_law_assistant - INFO - Intent classifier loaded
2025-04-25 18:33:38,915 - cyber_law_assistant - INFO - Text summarizer loaded
2025-04-25 18:33:38,917 - cyber_law_assistant - INFO - Knowledge base loaded successfully from D:\git\project\ai-assistant-for-cyber-law\data\knowledge_base.json
2025-04-25 18:33:50,801 - cyber_law_assistant - INFO - Built vector index with 41 entries
2025-04-25 18:33:50,802 - CyberLawAssistant - INFO - Cyber Law Assistant initialized
2025-04-25 18:33:50,840 - werkzeug - WARNING -  * Debugger is active!
2025-04-25 18:33:50,863 - werkzeug - INFO -  * Debugger PIN: 443-282-915
2025-04-25 18:33:56,503 - werkzeug - INFO - 127.0.0.1 - - [25/Apr/2025 18:33:56] "GET / HTTP/1.1" 200 -
2025-04-25 18:34:00,165 - cyber_law_assistant - INFO - Session session_20250425183350_5544 - User: hi...
2025-04-25 18:34:00,166 - cyber_law_assistant - INFO - Session session_20250425183350_5544 - Assistant: Greetings! I can help with cyber law questions, re...
2025-04-25 18:34:00,167 - werkzeug - INFO - 127.0.0.1 - - [25/Apr/2025 18:34:00] "POST /ask HTTP/1.1" 200 -
2025-04-25 18:34:08,834 - cyber_law_assistant - INFO - Session session_20250425183350_5544 - User: some one trying to hack me...
2025-04-25 18:34:08,834 - cyber_law_assistant - INFO - Session session_20250425183350_5544 - Assistant: Computer Hacking refers to Unauthorized access to ...
2025-04-25 18:34:08,834 - werkzeug - INFO - 127.0.0.1 - - [25/Apr/2025 18:34:08] "POST /ask HTTP/1.1" 200 -
2025-04-25 18:36:55,063 - cyber_law_assistant - INFO - Using device: cpu
2025-04-25 18:36:55,066 - sentence_transformers.SentenceTransformer - INFO - Use pytorch device_name: cpu
2025-04-25 18:36:55,066 - sentence_transformers.SentenceTransformer - INFO - Load pretrained SentenceTransformer: all-mpnet-base-v2
2025-04-25 18:36:58,825 - cyber_law_assistant - INFO - Sentence embedding model loaded
2025-04-25 18:36:59,428 - cyber_law_assistant - INFO - SpaCy NLP model loaded
2025-04-25 18:37:01,259 - cyber_law_assistant - INFO - Intent classifier loaded
2025-04-25 18:37:04,459 - cyber_law_assistant - INFO - Text summarizer loaded
2025-04-25 18:37:04,460 - cyber_law_assistant - INFO - Knowledge base loaded successfully from D:\git\project\ai-assistant-for-cyber-law\data\knowledge_base.json
2025-04-25 18:37:14,842 - cyber_law_assistant - INFO - Built vector index with 41 entries
2025-04-25 18:37:14,842 - CyberLawAssistant - INFO - Cyber Law Assistant initialized
2025-04-25 18:37:14,878 - werkzeug - INFO - [31m[1mWARNING: This is a development server. Do not use it in a production deployment. Use a production WSGI server instead.[0m
 * Running on all addresses (0.0.0.0)
 * Running on http://127.0.0.1:5000
 * Running on http://10.1.15.248:5000
2025-04-25 18:37:14,879 - werkzeug - INFO - [33mPress CTRL+C to quit[0m
2025-04-25 18:37:14,915 - werkzeug - INFO -  * Restarting with watchdog (windowsapi)
2025-04-25 18:37:30,774 - cyber_law_assistant - INFO - Using device: cpu
2025-04-25 18:37:30,781 - sentence_transformers.SentenceTransformer - INFO - Use pytorch device_name: cpu
2025-04-25 18:37:30,781 - sentence_transformers.SentenceTransformer - INFO - Load pretrained SentenceTransformer: all-mpnet-base-v2
2025-04-25 18:37:34,861 - cyber_law_assistant - INFO - Sentence embedding model loaded
2025-04-25 18:37:35,418 - cyber_law_assistant - INFO - SpaCy NLP model loaded
2025-04-25 18:37:37,282 - cyber_law_assistant - INFO - Intent classifier loaded
2025-04-25 18:37:40,772 - cyber_law_assistant - INFO - Text summarizer loaded
2025-04-25 18:37:40,773 - cyber_law_assistant - INFO - Knowledge base loaded successfully from D:\git\project\ai-assistant-for-cyber-law\data\knowledge_base.json
2025-04-25 18:37:52,759 - cyber_law_assistant - INFO - Built vector index with 41 entries
2025-04-25 18:37:52,759 - CyberLawAssistant - INFO - Cyber Law Assistant initialized
2025-04-25 18:37:52,789 - werkzeug - WARNING -  * Debugger is active!
2025-04-25 18:37:52,805 - werkzeug - INFO -  * Debugger PIN: 443-282-915
2025-04-25 18:38:27,153 - werkzeug - INFO - 127.0.0.1 - - [25/Apr/2025 18:38:27] "GET / HTTP/1.1" 200 -
2025-04-25 18:38:36,863 - cyber_law_assistant - INFO - Session session_20250425183752_9717 - User: some trying to hack me...
2025-04-25 18:38:36,863 - cyber_law_assistant - INFO - Session session_20250425183752_9717 - Assistant: Hello! I'm your cyber law assistant. How can I hel...
2025-04-25 18:38:36,864 - werkzeug - INFO - 127.0.0.1 - - [25/Apr/2025 18:38:36] "POST /ask HTTP/1.1" 200 -
2025-04-25 18:38:40,325 - cyber_law_assistant - INFO - Session session_20250425183752_9717 - User: hack...
2025-04-25 18:38:40,326 - cyber_law_assistant - INFO - Session session_20250425183752_9717 - Assistant: Computer Hacking refers to Unauthorized access to ...
2025-04-25 18:38:40,326 - werkzeug - INFO - 127.0.0.1 - - [25/Apr/2025 18:38:40] "POST /ask HTTP/1.1" 200 -
2025-04-25 18:38:56,353 - cyber_law_assistant - INFO - Session session_20250425183752_9717 - User: phishsing...
2025-04-25 18:38:56,353 - cyber_law_assistant - INFO - Session session_20250425183752_9717 - Assistant: Greetings! I can help with cyber law questions, re...
2025-04-25 18:38:56,353 - werkzeug - INFO - 127.0.0.1 - - [25/Apr/2025 18:38:56] "POST /ask HTTP/1.1" 200 -
2025-04-25 18:39:07,395 - cyber_law_assistant - INFO - Session session_20250425183752_9717 - User: reportying procedure...
2025-04-25 18:39:07,395 - cyber_law_assistant - INFO - Session session_20250425183752_9717 - Assistant: To report Computer Hacking, here's what you should...
2025-04-25 18:39:07,396 - werkzeug - INFO - 127.0.0.1 - - [25/Apr/2025 18:39:07] "POST /ask HTTP/1.1" 200 -
2025-04-25 18:45:42,979 - cyber_law_assistant - INFO - Using device: cpu
2025-04-25 18:45:42,983 - sentence_transformers.SentenceTransformer - INFO - Use pytorch device_name: cpu
2025-04-25 18:45:42,983 - sentence_transformers.SentenceTransformer - INFO - Load pretrained SentenceTransformer: all-mpnet-base-v2
2025-04-25 18:45:47,414 - cyber_law_assistant - INFO - Sentence embedding model loaded
2025-04-25 18:45:47,980 - cyber_law_assistant - INFO - SpaCy NLP model loaded
2025-04-25 18:45:49,632 - cyber_law_assistant - INFO - Intent classifier loaded
2025-04-25 18:45:52,552 - cyber_law_assistant - INFO - Text summarizer loaded
2025-04-25 18:45:52,553 - cyber_law_assistant - INFO - Knowledge base loaded successfully from D:\git\project\ai-assistant-for-cyber-law\data\knowledge_base.json
2025-04-25 18:46:03,365 - cyber_law_assistant - INFO - Built vector index with 41 entries
2025-04-25 18:46:03,365 - CyberLawAssistant - INFO - Cyber Law Assistant initialized
2025-04-25 18:46:03,415 - werkzeug - INFO - [31m[1mWARNING: This is a development server. Do not use it in a production deployment. Use a production WSGI server instead.[0m
 * Running on all addresses (0.0.0.0)
 * Running on http://127.0.0.1:5000
 * Running on http://10.1.15.248:5000
2025-04-25 18:46:03,415 - werkzeug - INFO - [33mPress CTRL+C to quit[0m
2025-04-25 18:46:03,461 - werkzeug - INFO -  * Restarting with watchdog (windowsapi)
2025-04-25 18:46:19,810 - cyber_law_assistant - INFO - Using device: cpu
2025-04-25 18:46:19,815 - sentence_transformers.SentenceTransformer - INFO - Use pytorch device_name: cpu
2025-04-25 18:46:19,815 - sentence_transformers.SentenceTransformer - INFO - Load pretrained SentenceTransformer: all-mpnet-base-v2
2025-04-25 18:46:23,878 - cyber_law_assistant - INFO - Sentence embedding model loaded
2025-04-25 18:46:24,721 - cyber_law_assistant - INFO - SpaCy NLP model loaded
2025-04-25 18:46:26,745 - cyber_law_assistant - INFO - Intent classifier loaded
2025-04-25 18:46:29,910 - cyber_law_assistant - INFO - Text summarizer loaded
2025-04-25 18:46:29,912 - cyber_law_assistant - INFO - Knowledge base loaded successfully from D:\git\project\ai-assistant-for-cyber-law\data\knowledge_base.json
2025-04-25 18:46:41,361 - cyber_law_assistant - INFO - Built vector index with 41 entries
2025-04-25 18:46:41,361 - CyberLawAssistant - INFO - Cyber Law Assistant initialized
2025-04-25 18:46:41,381 - werkzeug - WARNING -  * Debugger is active!
2025-04-25 18:46:41,391 - werkzeug - INFO -  * Debugger PIN: 443-282-915
2025-04-25 18:46:41,452 - werkzeug - INFO - 127.0.0.1 - - [25/Apr/2025 18:46:41] "GET / HTTP/1.1" 200 -
2025-04-25 18:46:47,620 - cyber_law_assistant - INFO - Session session_20250425184641_9307 - User: hi...
2025-04-25 18:46:47,621 - cyber_law_assistant - INFO - Session session_20250425184641_9307 - Assistant: Greetings! I can help with cyber law questions, re...
2025-04-25 18:46:47,621 - werkzeug - INFO - 127.0.0.1 - - [25/Apr/2025 18:46:47] "POST /ask HTTP/1.1" 200 -
2025-04-25 18:46:58,935 - cyber_law_assistant - INFO - Session session_20250425184641_9307 - User: some one trying to hack me...
2025-04-25 18:46:58,936 - cyber_law_assistant - INFO - Session session_20250425184641_9307 - Assistant: Regarding Computer Hacking: Unauthorized access to...
2025-04-25 18:46:58,937 - werkzeug - INFO - 127.0.0.1 - - [25/Apr/2025 18:46:58] "POST /ask HTTP/1.1" 200 -
2025-04-25 18:59:15,375 - cyber_law_assistant - INFO - Using device: cpu
2025-04-25 18:59:15,380 - sentence_transformers.SentenceTransformer - INFO - Use pytorch device_name: cpu
2025-04-25 18:59:15,380 - sentence_transformers.SentenceTransformer - INFO - Load pretrained SentenceTransformer: all-mpnet-base-v2
2025-04-25 18:59:18,531 - cyber_law_assistant - INFO - Sentence embedding model loaded
2025-04-25 18:59:18,918 - cyber_law_assistant - INFO - SpaCy NLP model loaded
2025-04-25 18:59:20,179 - cyber_law_assistant - INFO - Intent classifier loaded
2025-04-25 18:59:22,233 - cyber_law_assistant - INFO - Text summarizer loaded
2025-04-25 18:59:22,234 - cyber_law_assistant - INFO - Knowledge base loaded successfully from D:\git\project\ai-assistant-for-cyber-law\data\knowledge_base.json
2025-04-25 18:59:29,463 - cyber_law_assistant - INFO - Built vector index with 65 entries
2025-04-25 18:59:29,463 - CyberLawAssistant - INFO - Cyber Law Assistant initialized
2025-04-25 18:59:29,480 - werkzeug - INFO - [31m[1mWARNING: This is a development server. Do not use it in a production deployment. Use a production WSGI server instead.[0m
 * Running on all addresses (0.0.0.0)
 * Running on http://127.0.0.1:5000
 * Running on http://10.1.15.248:5000
2025-04-25 18:59:29,480 - werkzeug - INFO - [33mPress CTRL+C to quit[0m
2025-04-25 18:59:29,493 - werkzeug - INFO -  * Restarting with watchdog (windowsapi)
2025-04-25 18:59:37,101 - cyber_law_assistant - INFO - Using device: cpu
2025-04-25 18:59:37,104 - sentence_transformers.SentenceTransformer - INFO - Use pytorch device_name: cpu
2025-04-25 18:59:37,104 - sentence_transformers.SentenceTransformer - INFO - Load pretrained SentenceTransformer: all-mpnet-base-v2
2025-04-25 18:59:40,466 - cyber_law_assistant - INFO - Sentence embedding model loaded
2025-04-25 18:59:40,911 - cyber_law_assistant - INFO - SpaCy NLP model loaded
2025-04-25 18:59:42,321 - cyber_law_assistant - INFO - Intent classifier loaded
2025-04-25 18:59:44,590 - cyber_law_assistant - INFO - Text summarizer loaded
2025-04-25 18:59:44,593 - cyber_law_assistant - INFO - Knowledge base loaded successfully from D:\git\project\ai-assistant-for-cyber-law\data\knowledge_base.json
2025-04-25 18:59:52,316 - cyber_law_assistant - INFO - Built vector index with 65 entries
2025-04-25 18:59:52,316 - CyberLawAssistant - INFO - Cyber Law Assistant initialized
2025-04-25 18:59:52,331 - werkzeug - WARNING -  * Debugger is active!
2025-04-25 18:59:52,337 - werkzeug - INFO -  * Debugger PIN: 443-282-915
2025-04-25 18:59:52,387 - werkzeug - INFO - 127.0.0.1 - - [25/Apr/2025 18:59:52] "GET / HTTP/1.1" 200 -
2025-04-25 18:59:52,473 - cyber_law_assistant - INFO - Session session_20250425185952_5536 - User: hi...
2025-04-25 18:59:52,473 - cyber_law_assistant - INFO - Session session_20250425185952_5536 - Assistant: Hello! I'm your cyber law assistant. How can I hel...
2025-04-25 18:59:52,473 - werkzeug - INFO - 127.0.0.1 - - [25/Apr/2025 18:59:52] "POST /ask HTTP/1.1" 200 -
2025-04-25 19:00:05,293 - cyber_law_assistant - INFO - Session session_20250425185952_5536 - User: hi...
2025-04-25 19:00:05,293 - cyber_law_assistant - INFO - Session session_20250425185952_5536 - Assistant: Greetings! I can help with cyber law questions, re...
2025-04-25 19:00:05,293 - werkzeug - INFO - 127.0.0.1 - - [25/Apr/2025 19:00:05] "POST /ask HTTP/1.1" 200 -
2025-04-25 19:00:14,699 - cyber_law_assistant - INFO - Session session_20250425185952_5536 - User: some trying threat me...
2025-04-25 19:00:14,699 - cyber_law_assistant - INFO - Session session_20250425185952_5536 - Assistant: Cyber Bullying refers to Use of electronic communi...
2025-04-25 19:00:14,699 - werkzeug - INFO - 127.0.0.1 - - [25/Apr/2025 19:00:14] "POST /ask HTTP/1.1" 200 -
2025-04-25 19:00:26,349 - cyber_law_assistant - INFO - Session session_20250425185952_5536 - User: smeone trying to hack me...
2025-04-25 19:00:26,349 - cyber_law_assistant - INFO - Session session_20250425185952_5536 - Assistant: Computer Hacking refers to Unauthorized access to ...
2025-04-25 19:00:26,349 - werkzeug - INFO - 127.0.0.1 - - [25/Apr/2025 19:00:26] "POST /ask HTTP/1.1" 200 -
2025-04-25 19:00:39,791 - cyber_law_assistant - INFO - Session session_20250425185952_5536 - User: reporting procedure...
2025-04-25 19:00:39,791 - cyber_law_assistant - INFO - Session session_20250425185952_5536 - Assistant: If you need to report a Computer Hacking incident,...
2025-04-25 19:00:39,791 - werkzeug - INFO - 127.0.0.1 - - [25/Apr/2025 19:00:39] "POST /ask HTTP/1.1" 200 -
=======
 * Running on http://192.168.33.224:5000
2025-04-24 20:44:12,065 - werkzeug - INFO - [33mPress CTRL+C to quit[0m
2025-04-24 20:44:12,073 - werkzeug - INFO -  * Restarting with stat
2025-04-24 20:44:14,485 - cyber_law_assistant - INFO - Using device: cpu
2025-04-24 20:44:14,485 - cyber_law_assistant - ERROR - Error loading embedding model: name 'SentenceTransformer' is not defined
2025-04-24 20:44:14,485 - cyber_law_assistant - ERROR - Error loading spaCy model: name 'spacy' is not defined
2025-04-24 20:44:14,485 - cyber_law_assistant - ERROR - Error loading intent classifier: name 'pipeline' is not defined
2025-04-24 20:44:14,485 - cyber_law_assistant - ERROR - Error loading summarizer: name 'pipeline' is not defined
2025-04-24 20:44:14,485 - cyber_law_assistant - WARNING - Knowledge base file not found: D:\AI assisantant\AI-git-collab\ai-assistant-for-cyber-law\data\knowledge_base.json
2025-04-24 20:44:14,485 - cyber_law_assistant - INFO - Creating enhanced knowledge base structure with comprehensive Indian IT laws
2025-04-24 20:44:14,489 - cyber_law_assistant - WARNING - Embedding model not available
2025-04-24 20:44:14,489 - cyber_law_assistant - WARNING - Embedding model not available
2025-04-24 20:44:14,489 - cyber_law_assistant - WARNING - Embedding model not available
2025-04-24 20:44:14,489 - cyber_law_assistant - WARNING - Embedding model not available
2025-04-24 20:44:14,489 - cyber_law_assistant - WARNING - Embedding model not available
2025-04-24 20:44:14,489 - cyber_law_assistant - WARNING - Embedding model not available
2025-04-24 20:44:14,489 - cyber_law_assistant - WARNING - Embedding model not available
2025-04-24 20:44:14,489 - cyber_law_assistant - WARNING - Embedding model not available
2025-04-24 20:44:14,491 - cyber_law_assistant - WARNING - Embedding model not available
2025-04-24 20:44:14,491 - cyber_law_assistant - WARNING - Embedding model not available
2025-04-24 20:44:14,491 - cyber_law_assistant - WARNING - Embedding model not available
2025-04-24 20:44:14,491 - cyber_law_assistant - WARNING - Embedding model not available
2025-04-24 20:44:14,491 - cyber_law_assistant - WARNING - Embedding model not available
2025-04-24 20:44:14,491 - cyber_law_assistant - WARNING - Embedding model not available
2025-04-24 20:44:14,491 - cyber_law_assistant - WARNING - Embedding model not available
2025-04-24 20:44:14,491 - cyber_law_assistant - WARNING - Embedding model not available
2025-04-24 20:44:14,491 - cyber_law_assistant - WARNING - Embedding model not available
2025-04-24 20:44:14,491 - cyber_law_assistant - WARNING - Embedding model not available
2025-04-24 20:44:14,491 - cyber_law_assistant - WARNING - Embedding model not available
2025-04-24 20:44:14,491 - cyber_law_assistant - WARNING - Embedding model not available
2025-04-24 20:44:14,491 - cyber_law_assistant - WARNING - Embedding model not available
2025-04-24 20:44:14,491 - cyber_law_assistant - WARNING - Embedding model not available
2025-04-24 20:44:14,491 - cyber_law_assistant - WARNING - Embedding model not available
2025-04-24 20:44:14,491 - cyber_law_assistant - WARNING - Embedding model not available
2025-04-24 20:44:14,491 - cyber_law_assistant - WARNING - Embedding model not available
2025-04-24 20:44:14,491 - cyber_law_assistant - WARNING - Embedding model not available
2025-04-24 20:44:14,491 - cyber_law_assistant - WARNING - Embedding model not available
2025-04-24 20:44:14,491 - cyber_law_assistant - WARNING - Embedding model not available
2025-04-24 20:44:14,491 - cyber_law_assistant - WARNING - Embedding model not available
2025-04-24 20:44:14,491 - cyber_law_assistant - WARNING - Embedding model not available
2025-04-24 20:44:14,491 - cyber_law_assistant - WARNING - Embedding model not available
2025-04-24 20:44:14,491 - cyber_law_assistant - WARNING - Embedding model not available
2025-04-24 20:44:14,491 - cyber_law_assistant - WARNING - Embedding model not available
2025-04-24 20:44:14,491 - cyber_law_assistant - WARNING - Embedding model not available
2025-04-24 20:44:14,491 - cyber_law_assistant - WARNING - Embedding model not available
2025-04-24 20:44:14,491 - cyber_law_assistant - WARNING - Embedding model not available
2025-04-24 20:44:14,491 - cyber_law_assistant - WARNING - Embedding model not available
2025-04-24 20:44:14,491 - cyber_law_assistant - WARNING - Embedding model not available
2025-04-24 20:44:14,491 - cyber_law_assistant - WARNING - Embedding model not available
2025-04-24 20:44:14,491 - cyber_law_assistant - WARNING - Embedding model not available
2025-04-24 20:44:14,491 - cyber_law_assistant - WARNING - Embedding model not available
2025-04-24 20:44:14,491 - cyber_law_assistant - INFO - Built vector index with 41 entries
2025-04-24 20:44:14,491 - CyberLawAssistant - INFO - Cyber Law Assistant initialized
2025-04-24 20:44:14,511 - werkzeug - WARNING -  * Debugger is active!
2025-04-24 20:44:14,517 - werkzeug - INFO -  * Debugger PIN: 142-977-803
2025-04-25 18:39:26,182 - cyber_law_assistant - INFO - Using device: cpu
2025-04-25 18:39:26,182 - sentence_transformers.SentenceTransformer - INFO - Use pytorch device_name: cpu
2025-04-25 18:39:26,182 - sentence_transformers.SentenceTransformer - INFO - Load pretrained SentenceTransformer: all-mpnet-base-v2
2025-04-25 18:39:30,863 - huggingface_hub.file_download - WARNING - Xet Storage is enabled for this repo, but the 'hf_xet' package is not installed. Falling back to regular HTTP download. For better performance, install the package with: `pip install huggingface_hub[hf_xet]` or `pip install hf_xet`
2025-04-25 18:40:53,792 - cyber_law_assistant - INFO - Sentence embedding model loaded
2025-04-25 18:40:54,570 - cyber_law_assistant - INFO - SpaCy NLP model loaded
2025-04-25 18:40:55,471 - huggingface_hub.file_download - WARNING - Xet Storage is enabled for this repo, but the 'hf_xet' package is not installed. Falling back to regular HTTP download. For better performance, install the package with: `pip install huggingface_hub[hf_xet]` or `pip install hf_xet`
2025-04-25 18:43:46,569 - cyber_law_assistant - INFO - Using device: cpu
2025-04-25 18:43:46,569 - sentence_transformers.SentenceTransformer - INFO - Use pytorch device_name: cpu
2025-04-25 18:43:46,569 - sentence_transformers.SentenceTransformer - INFO - Load pretrained SentenceTransformer: all-mpnet-base-v2
2025-04-25 18:44:22,490 - cyber_law_assistant - INFO - Using device: cpu
2025-04-25 18:44:22,490 - sentence_transformers.SentenceTransformer - INFO - Use pytorch device_name: cpu
2025-04-25 18:44:22,490 - sentence_transformers.SentenceTransformer - INFO - Load pretrained SentenceTransformer: all-mpnet-base-v2
2025-04-25 18:45:20,922 - cyber_law_assistant - INFO - Sentence embedding model loaded
2025-04-25 18:45:21,713 - cyber_law_assistant - INFO - SpaCy NLP model loaded
>>>>>>> 75a14508
<|MERGE_RESOLUTION|>--- conflicted
+++ resolved
@@ -1349,7 +1349,6 @@
 2025-04-24 20:44:12,065 - werkzeug - INFO - [31m[1mWARNING: This is a development server. Do not use it in a production deployment. Use a production WSGI server instead.[0m
  * Running on all addresses (0.0.0.0)
  * Running on http://127.0.0.1:5000
-<<<<<<< HEAD
  * Running on http://10.1.15.248:5000
 2025-04-24 20:27:35,058 - werkzeug - INFO - [33mPress CTRL+C to quit[0m
 2025-04-24 20:27:35,079 - werkzeug - INFO -  * Restarting with watchdog (windowsapi)
@@ -1697,574 +1696,4 @@
 2025-04-24 22:01:53,402 - werkzeug - INFO - 127.0.0.1 - - [24/Apr/2025 22:01:53] "POST /ask HTTP/1.1" 200 -
 2025-04-24 22:01:59,736 - cyber_law_assistant - INFO - Session session_20250424220128_9370 - User: tampeering...
 2025-04-24 22:01:59,737 - cyber_law_assistant - INFO - Session session_20250424220128_9370 - Assistant: Here's what you should know about Tampering with C...
-2025-04-24 22:01:59,738 - werkzeug - INFO - 127.0.0.1 - - [24/Apr/2025 22:01:59] "POST /ask HTTP/1.1" 200 -
-2025-04-25 10:24:53,039 - cyber_law_assistant - INFO - Using device: cpu
-2025-04-25 10:24:53,042 - sentence_transformers.SentenceTransformer - INFO - Use pytorch device_name: cpu
-2025-04-25 10:24:53,042 - sentence_transformers.SentenceTransformer - INFO - Load pretrained SentenceTransformer: all-mpnet-base-v2
-2025-04-25 10:24:53,383 - sentence_transformers.SentenceTransformer - WARNING - No sentence-transformers model found with name sentence-transformers/all-mpnet-base-v2. Creating a new one with mean pooling.
-2025-04-25 10:24:54,175 - cyber_law_assistant - INFO - Sentence embedding model loaded
-2025-04-25 10:24:54,690 - cyber_law_assistant - INFO - SpaCy NLP model loaded
-2025-04-25 10:24:55,789 - cyber_law_assistant - INFO - Intent classifier loaded
-2025-04-25 10:24:58,839 - cyber_law_assistant - INFO - Text summarizer loaded
-2025-04-25 10:24:58,841 - cyber_law_assistant - INFO - Knowledge base loaded successfully from D:\git\project\ai-assistant-for-cyber-law\data\knowledge_base.json
-2025-04-25 10:25:04,106 - cyber_law_assistant - INFO - Built vector index with 41 entries
-2025-04-25 10:25:04,106 - CyberLawAssistant - INFO - Cyber Law Assistant initialized
-2025-04-25 10:25:04,128 - werkzeug - INFO - [31m[1mWARNING: This is a development server. Do not use it in a production deployment. Use a production WSGI server instead.[0m
- * Running on all addresses (0.0.0.0)
- * Running on http://127.0.0.1:5000
- * Running on http://10.1.15.248:5000
-2025-04-25 10:25:04,129 - werkzeug - INFO - [33mPress CTRL+C to quit[0m
-2025-04-25 10:25:04,145 - werkzeug - INFO -  * Restarting with watchdog (windowsapi)
-2025-04-25 10:25:12,520 - cyber_law_assistant - INFO - Using device: cpu
-2025-04-25 10:25:12,521 - sentence_transformers.SentenceTransformer - INFO - Use pytorch device_name: cpu
-2025-04-25 10:25:12,522 - sentence_transformers.SentenceTransformer - INFO - Load pretrained SentenceTransformer: all-mpnet-base-v2
-2025-04-25 10:25:12,568 - sentence_transformers.SentenceTransformer - WARNING - No sentence-transformers model found with name sentence-transformers/all-mpnet-base-v2. Creating a new one with mean pooling.
-2025-04-25 10:25:13,056 - cyber_law_assistant - INFO - Sentence embedding model loaded
-2025-04-25 10:25:13,483 - cyber_law_assistant - INFO - SpaCy NLP model loaded
-2025-04-25 10:25:14,724 - cyber_law_assistant - INFO - Intent classifier loaded
-2025-04-25 10:25:16,365 - cyber_law_assistant - INFO - Text summarizer loaded
-2025-04-25 10:25:16,366 - cyber_law_assistant - INFO - Knowledge base loaded successfully from D:\git\project\ai-assistant-for-cyber-law\data\knowledge_base.json
-2025-04-25 10:25:21,417 - cyber_law_assistant - INFO - Built vector index with 41 entries
-2025-04-25 10:25:21,417 - CyberLawAssistant - INFO - Cyber Law Assistant initialized
-2025-04-25 10:25:21,429 - werkzeug - WARNING -  * Debugger is active!
-2025-04-25 10:25:21,436 - werkzeug - INFO -  * Debugger PIN: 443-282-915
-2025-04-25 10:25:21,472 - werkzeug - INFO - 127.0.0.1 - - [25/Apr/2025 10:25:21] "GET / HTTP/1.1" 200 -
-2025-04-25 10:25:21,562 - werkzeug - INFO - 127.0.0.1 - - [25/Apr/2025 10:25:21] "[33mGET /favicon.ico HTTP/1.1[0m" 404 -
-2025-04-25 10:25:34,464 - cyber_law_assistant - INFO - Session session_20250425102521_5239 - User: hi...
-2025-04-25 10:25:34,464 - cyber_law_assistant - INFO - Session session_20250425102521_5239 - Assistant: Hello! I'm your cyber law assistant. How can I hel...
-2025-04-25 10:25:34,464 - werkzeug - INFO - 127.0.0.1 - - [25/Apr/2025 10:25:34] "POST /ask HTTP/1.1" 200 -
-2025-04-25 10:25:44,549 - cyber_law_assistant - INFO - Session session_20250425102521_5239 - User: what is cyber securtyu...
-2025-04-25 10:25:44,549 - cyber_law_assistant - INFO - Session session_20250425102521_5239 - Assistant: Cyber Terrorism refers to Acts of cybercrime with ...
-2025-04-25 10:25:44,550 - werkzeug - INFO - 127.0.0.1 - - [25/Apr/2025 10:25:44] "POST /ask HTTP/1.1" 200 -
-2025-04-25 10:26:18,219 - cyber_law_assistant - INFO - Session session_20250425102521_5239 - User: what is hacking...
-2025-04-25 10:26:18,220 - cyber_law_assistant - INFO - Session session_20250425102521_5239 - Assistant: Computer Hacking refers to Unauthorized access to ...
-2025-04-25 10:26:18,220 - werkzeug - INFO - 127.0.0.1 - - [25/Apr/2025 10:26:18] "POST /ask HTTP/1.1" 200 -
-2025-04-25 15:21:22,937 - cyber_law_assistant - INFO - Using device: cpu
-2025-04-25 15:21:22,939 - sentence_transformers.SentenceTransformer - INFO - Use pytorch device_name: cpu
-2025-04-25 15:21:22,940 - sentence_transformers.SentenceTransformer - INFO - Load pretrained SentenceTransformer: all-mpnet-base-v2
-2025-04-25 15:21:59,738 - cyber_law_assistant - INFO - Sentence embedding model loaded
-2025-04-25 15:22:00,167 - cyber_law_assistant - INFO - SpaCy NLP model loaded
-2025-04-25 15:22:01,047 - cyber_law_assistant - INFO - Intent classifier loaded
-2025-04-25 15:22:03,919 - cyber_law_assistant - INFO - Text summarizer loaded
-2025-04-25 15:22:03,936 - cyber_law_assistant - INFO - Knowledge base loaded successfully from D:\git\project\ai-assistant-for-cyber-law\data\knowledge_base.json
-2025-04-25 15:22:09,098 - cyber_law_assistant - INFO - Built vector index with 41 entries
-2025-04-25 15:22:09,098 - CyberLawAssistant - INFO - Cyber Law Assistant initialized
-2025-04-25 15:22:09,121 - werkzeug - INFO - [31m[1mWARNING: This is a development server. Do not use it in a production deployment. Use a production WSGI server instead.[0m
- * Running on all addresses (0.0.0.0)
- * Running on http://127.0.0.1:5000
- * Running on http://10.1.15.248:5000
-2025-04-25 15:22:09,121 - werkzeug - INFO - [33mPress CTRL+C to quit[0m
-2025-04-25 15:22:09,140 - werkzeug - INFO -  * Restarting with watchdog (windowsapi)
-2025-04-25 15:22:17,017 - cyber_law_assistant - INFO - Using device: cpu
-2025-04-25 15:22:17,019 - sentence_transformers.SentenceTransformer - INFO - Use pytorch device_name: cpu
-2025-04-25 15:22:17,019 - sentence_transformers.SentenceTransformer - INFO - Load pretrained SentenceTransformer: all-mpnet-base-v2
-2025-04-25 15:22:17,445 - cyber_law_assistant - INFO - Sentence embedding model loaded
-2025-04-25 15:22:17,884 - cyber_law_assistant - INFO - SpaCy NLP model loaded
-2025-04-25 15:22:19,048 - cyber_law_assistant - INFO - Intent classifier loaded
-2025-04-25 15:22:20,692 - cyber_law_assistant - INFO - Text summarizer loaded
-2025-04-25 15:22:20,693 - cyber_law_assistant - INFO - Knowledge base loaded successfully from D:\git\project\ai-assistant-for-cyber-law\data\knowledge_base.json
-2025-04-25 15:22:25,492 - cyber_law_assistant - INFO - Built vector index with 41 entries
-2025-04-25 15:22:25,492 - CyberLawAssistant - INFO - Cyber Law Assistant initialized
-2025-04-25 15:22:25,504 - werkzeug - WARNING -  * Debugger is active!
-2025-04-25 15:22:25,511 - werkzeug - INFO -  * Debugger PIN: 443-282-915
-2025-04-25 15:22:25,582 - werkzeug - INFO - 127.0.0.1 - - [25/Apr/2025 15:22:25] "GET / HTTP/1.1" 200 -
-2025-04-25 15:22:25,656 - werkzeug - INFO - 127.0.0.1 - - [25/Apr/2025 15:22:25] "[33mGET /favicon.ico HTTP/1.1[0m" 404 -
-2025-04-25 15:22:34,984 - werkzeug - INFO - 127.0.0.1 - - [25/Apr/2025 15:22:34] "[33mGET /newindex.html HTTP/1.1[0m" 404 -
-2025-04-25 15:22:38,834 - werkzeug - INFO - 127.0.0.1 - - [25/Apr/2025 15:22:38] "GET /about HTTP/1.1" 200 -
-2025-04-25 15:22:42,747 - werkzeug - INFO - 127.0.0.1 - - [25/Apr/2025 15:22:42] "[33mGET /newindex.html HTTP/1.1[0m" 404 -
-2025-04-25 15:22:47,695 - werkzeug - INFO - 127.0.0.1 - - [25/Apr/2025 15:22:47] "[33mGET /contact.html HTTP/1.1[0m" 404 -
-2025-04-25 15:22:58,392 - werkzeug - INFO - 127.0.0.1 - - [25/Apr/2025 15:22:58] "GET / HTTP/1.1" 200 -
-2025-04-25 15:23:46,890 - cyber_law_assistant - INFO - Session session_20250425152225_5682 - User: hi...
-2025-04-25 15:23:46,891 - cyber_law_assistant - INFO - Session session_20250425152225_5682 - Assistant: Welcome! I'm here to provide information about cyb...
-2025-04-25 15:23:46,891 - werkzeug - INFO - 127.0.0.1 - - [25/Apr/2025 15:23:46] "POST /ask HTTP/1.1" 200 -
-2025-04-25 15:23:54,263 - cyber_law_assistant - INFO - Session session_20250425152225_5682 - User: phishing...
-2025-04-25 15:23:54,263 - cyber_law_assistant - INFO - Session session_20250425152225_5682 - Assistant: Welcome! I'm here to provide information about cyb...
-2025-04-25 15:23:54,263 - werkzeug - INFO - 127.0.0.1 - - [25/Apr/2025 15:23:54] "POST /ask HTTP/1.1" 200 -
-2025-04-25 15:24:03,271 - cyber_law_assistant - INFO - Session session_20250425152225_5682 - User: hack...
-2025-04-25 15:24:03,271 - cyber_law_assistant - INFO - Session session_20250425152225_5682 - Assistant: Computer Hacking refers to Unauthorized access to ...
-2025-04-25 15:24:03,271 - werkzeug - INFO - 127.0.0.1 - - [25/Apr/2025 15:24:03] "POST /ask HTTP/1.1" 200 -
-2025-04-25 15:24:12,814 - cyber_law_assistant - INFO - Session session_20250425152225_5682 - User: reprting evidence...
-2025-04-25 15:24:12,814 - cyber_law_assistant - INFO - Session session_20250425152225_5682 - Assistant: For Computer Hacking cases, the following evidence...
-2025-04-25 15:24:12,814 - werkzeug - INFO - 127.0.0.1 - - [25/Apr/2025 15:24:12] "POST /ask HTTP/1.1" 200 -
-2025-04-25 15:25:00,379 - cyber_law_assistant - INFO - Session session_20250425152225_5682 - User: phish...
-2025-04-25 15:25:00,379 - cyber_law_assistant - INFO - Session session_20250425152225_5682 - Assistant: Hello! I'm your cyber law assistant. How can I hel...
-2025-04-25 15:25:00,379 - werkzeug - INFO - 127.0.0.1 - - [25/Apr/2025 15:25:00] "POST /ask HTTP/1.1" 200 -
-2025-04-25 15:25:02,920 - cyber_law_assistant - INFO - Session session_20250425152225_5682 - User: phish'...
-2025-04-25 15:25:02,920 - cyber_law_assistant - INFO - Session session_20250425152225_5682 - Assistant: Greetings! I can help with cyber law questions, re...
-2025-04-25 15:25:02,921 - werkzeug - INFO - 127.0.0.1 - - [25/Apr/2025 15:25:02] "POST /ask HTTP/1.1" 200 -
-2025-04-25 15:25:36,821 - cyber_law_assistant - INFO - Session session_20250425152225_5682 - User: someone trying to send me phishing email...
-2025-04-25 15:25:36,821 - cyber_law_assistant - INFO - Session session_20250425152225_5682 - Assistant: Hello! I'm your cyber law assistant. How can I hel...
-2025-04-25 15:25:36,821 - werkzeug - INFO - 127.0.0.1 - - [25/Apr/2025 15:25:36] "POST /ask HTTP/1.1" 200 -
-2025-04-25 15:25:58,457 - werkzeug - INFO - 127.0.0.1 - - [25/Apr/2025 15:25:58] "POST /ask HTTP/1.1" 200 -
-2025-04-25 15:27:41,485 - cyber_law_assistant - INFO - Using device: cpu
-2025-04-25 15:27:41,487 - sentence_transformers.SentenceTransformer - INFO - Use pytorch device_name: cpu
-2025-04-25 15:27:41,487 - sentence_transformers.SentenceTransformer - INFO - Load pretrained SentenceTransformer: all-mpnet-base-v2
-2025-04-25 15:27:48,623 - cyber_law_assistant - INFO - Sentence embedding model loaded
-2025-04-25 15:27:49,010 - cyber_law_assistant - INFO - SpaCy NLP model loaded
-2025-04-25 15:27:50,045 - cyber_law_assistant - INFO - Intent classifier loaded
-2025-04-25 15:27:52,093 - cyber_law_assistant - INFO - Text summarizer loaded
-2025-04-25 15:27:52,094 - cyber_law_assistant - INFO - Knowledge base loaded successfully from D:\git\project\ai-assistant-for-cyber-law\data\knowledge_base.json
-2025-04-25 15:27:56,145 - cyber_law_assistant - INFO - Built vector index with 41 entries
-2025-04-25 15:27:56,146 - CyberLawAssistant - INFO - Cyber Law Assistant initialized
-2025-04-25 15:27:56,165 - werkzeug - INFO - [31m[1mWARNING: This is a development server. Do not use it in a production deployment. Use a production WSGI server instead.[0m
- * Running on all addresses (0.0.0.0)
- * Running on http://127.0.0.1:5000
- * Running on http://192.168.33.136:5000
-2025-04-25 15:27:56,165 - werkzeug - INFO - [33mPress CTRL+C to quit[0m
-2025-04-25 15:27:56,176 - werkzeug - INFO -  * Restarting with watchdog (windowsapi)
-2025-04-25 15:28:03,994 - cyber_law_assistant - INFO - Using device: cpu
-2025-04-25 15:28:03,997 - sentence_transformers.SentenceTransformer - INFO - Use pytorch device_name: cpu
-2025-04-25 15:28:03,997 - sentence_transformers.SentenceTransformer - INFO - Load pretrained SentenceTransformer: all-mpnet-base-v2
-2025-04-25 15:28:08,256 - cyber_law_assistant - INFO - Sentence embedding model loaded
-2025-04-25 15:28:08,684 - cyber_law_assistant - INFO - SpaCy NLP model loaded
-2025-04-25 15:28:09,945 - cyber_law_assistant - INFO - Intent classifier loaded
-2025-04-25 15:28:12,266 - cyber_law_assistant - INFO - Text summarizer loaded
-2025-04-25 15:28:12,268 - cyber_law_assistant - INFO - Knowledge base loaded successfully from D:\git\project\ai-assistant-for-cyber-law\data\knowledge_base.json
-2025-04-25 15:28:16,390 - cyber_law_assistant - INFO - Built vector index with 41 entries
-2025-04-25 15:28:16,390 - CyberLawAssistant - INFO - Cyber Law Assistant initialized
-2025-04-25 15:28:16,401 - werkzeug - WARNING -  * Debugger is active!
-2025-04-25 15:28:16,406 - werkzeug - INFO -  * Debugger PIN: 443-282-915
-2025-04-25 15:28:16,442 - werkzeug - INFO - 127.0.0.1 - - [25/Apr/2025 15:28:16] "GET / HTTP/1.1" 200 -
-2025-04-25 15:28:22,686 - cyber_law_assistant - INFO - Session session_20250425152816_5938 - User: phishing...
-2025-04-25 15:28:22,686 - cyber_law_assistant - INFO - Session session_20250425152816_5938 - Assistant: Hello! I'm your cyber law assistant. How can I hel...
-2025-04-25 15:28:22,686 - werkzeug - INFO - 127.0.0.1 - - [25/Apr/2025 15:28:22] "POST /ask HTTP/1.1" 200 -
-2025-04-25 15:28:29,217 - cyber_law_assistant - INFO - Session session_20250425152816_5938 - User: phishing...
-2025-04-25 15:28:29,217 - cyber_law_assistant - INFO - Session session_20250425152816_5938 - Assistant: Hello! I'm your cyber law assistant. How can I hel...
-2025-04-25 15:28:29,217 - werkzeug - INFO - 127.0.0.1 - - [25/Apr/2025 15:28:29] "POST /ask HTTP/1.1" 200 -
-2025-04-25 15:28:34,474 - cyber_law_assistant - INFO - Session session_20250425152816_5938 - User: email...
-2025-04-25 15:28:34,474 - cyber_law_assistant - INFO - Session session_20250425152816_5938 - Assistant: Regarding Phishing: Fraudulent attempt to obtain s...
-2025-04-25 15:28:34,474 - werkzeug - INFO - 127.0.0.1 - - [25/Apr/2025 15:28:34] "POST /ask HTTP/1.1" 200 -
-2025-04-25 15:28:44,494 - cyber_law_assistant - INFO - Session session_20250425152816_5938 - User: Phishing...
-2025-04-25 15:28:44,494 - cyber_law_assistant - INFO - Session session_20250425152816_5938 - Assistant: Greetings! I can help with cyber law questions, re...
-2025-04-25 15:28:44,494 - werkzeug - INFO - 127.0.0.1 - - [25/Apr/2025 15:28:44] "POST /ask HTTP/1.1" 200 -
-2025-04-25 15:29:15,017 - cyber_law_assistant - INFO - Session session_20250425152816_5938 - User: hi...
-2025-04-25 15:29:15,017 - cyber_law_assistant - INFO - Session session_20250425152816_5938 - Assistant: Welcome! I'm here to provide information about cyb...
-2025-04-25 15:29:15,017 - werkzeug - INFO - 127.0.0.1 - - [25/Apr/2025 15:29:15] "POST /ask HTTP/1.1" 200 -
-2025-04-25 15:32:54,634 - cyber_law_assistant - INFO - Session session_20250425152816_5938 - User: email...
-2025-04-25 15:32:54,635 - cyber_law_assistant - INFO - Session session_20250425152816_5938 - Assistant: Here's what you should know about Phishing: Fraudu...
-2025-04-25 15:32:54,635 - werkzeug - INFO - 127.0.0.1 - - [25/Apr/2025 15:32:54] "POST /ask HTTP/1.1" 200 -
-2025-04-25 17:40:35,488 - cyber_law_assistant - INFO - Using device: cpu
-2025-04-25 17:40:35,490 - sentence_transformers.SentenceTransformer - INFO - Use pytorch device_name: cpu
-2025-04-25 17:40:35,490 - sentence_transformers.SentenceTransformer - INFO - Load pretrained SentenceTransformer: all-mpnet-base-v2
-2025-04-25 17:40:39,662 - cyber_law_assistant - INFO - Sentence embedding model loaded
-2025-04-25 17:40:40,345 - cyber_law_assistant - INFO - SpaCy NLP model loaded
-2025-04-25 17:40:42,133 - cyber_law_assistant - INFO - Intent classifier loaded
-2025-04-25 17:40:47,340 - cyber_law_assistant - INFO - Text summarizer loaded
-2025-04-25 17:40:47,342 - cyber_law_assistant - INFO - Knowledge base loaded successfully from D:\git\project\ai-assistant-for-cyber-law\data\knowledge_base.json
-2025-04-25 17:40:52,888 - cyber_law_assistant - INFO - Built vector index with 41 entries
-2025-04-25 17:40:52,889 - CyberLawAssistant - INFO - Cyber Law Assistant initialized
-2025-04-25 17:40:52,981 - werkzeug - INFO - [31m[1mWARNING: This is a development server. Do not use it in a production deployment. Use a production WSGI server instead.[0m
- * Running on all addresses (0.0.0.0)
- * Running on http://127.0.0.1:5000
- * Running on http://10.1.15.248:5000
-2025-04-25 17:40:52,981 - werkzeug - INFO - [33mPress CTRL+C to quit[0m
-2025-04-25 17:40:53,018 - werkzeug - INFO -  * Restarting with watchdog (windowsapi)
-2025-04-25 17:41:03,533 - cyber_law_assistant - INFO - Using device: cpu
-2025-04-25 17:41:03,537 - sentence_transformers.SentenceTransformer - INFO - Use pytorch device_name: cpu
-2025-04-25 17:41:03,537 - sentence_transformers.SentenceTransformer - INFO - Load pretrained SentenceTransformer: all-mpnet-base-v2
-2025-04-25 17:41:06,795 - cyber_law_assistant - INFO - Sentence embedding model loaded
-2025-04-25 17:41:07,288 - cyber_law_assistant - INFO - SpaCy NLP model loaded
-2025-04-25 17:41:08,943 - cyber_law_assistant - INFO - Intent classifier loaded
-2025-04-25 17:41:14,739 - cyber_law_assistant - INFO - Text summarizer loaded
-2025-04-25 17:41:14,742 - cyber_law_assistant - INFO - Knowledge base loaded successfully from D:\git\project\ai-assistant-for-cyber-law\data\knowledge_base.json
-2025-04-25 17:41:20,181 - cyber_law_assistant - INFO - Built vector index with 41 entries
-2025-04-25 17:41:20,182 - CyberLawAssistant - INFO - Cyber Law Assistant initialized
-2025-04-25 17:41:20,199 - werkzeug - WARNING -  * Debugger is active!
-2025-04-25 17:41:20,230 - werkzeug - INFO -  * Debugger PIN: 443-282-915
-2025-04-25 17:41:20,303 - werkzeug - INFO - 127.0.0.1 - - [25/Apr/2025 17:41:20] "GET / HTTP/1.1" 200 -
-2025-04-25 17:41:20,424 - werkzeug - INFO - 127.0.0.1 - - [25/Apr/2025 17:41:20] "[33mGET /favicon.ico HTTP/1.1[0m" 404 -
-2025-04-25 17:41:35,347 - cyber_law_assistant - INFO - Session session_20250425174120_7594 - User: hi...
-2025-04-25 17:41:35,347 - cyber_law_assistant - INFO - Session session_20250425174120_7594 - Assistant: Welcome! I'm here to provide information about cyb...
-2025-04-25 17:41:35,347 - werkzeug - INFO - 127.0.0.1 - - [25/Apr/2025 17:41:35] "POST /ask HTTP/1.1" 200 -
-2025-04-25 17:41:52,398 - cyber_law_assistant - INFO - Session session_20250425174120_7594 - User: some send unwanted link to me...
-2025-04-25 17:41:52,398 - cyber_law_assistant - INFO - Session session_20250425174120_7594 - Assistant: Thank you for using the cyber law assistant. Stay ...
-2025-04-25 17:41:52,398 - werkzeug - INFO - 127.0.0.1 - - [25/Apr/2025 17:41:52] "POST /ask HTTP/1.1" 200 -
-2025-04-25 17:41:57,431 - cyber_law_assistant - INFO - Session session_20250425174120_7594 - User: hack...
-2025-04-25 17:41:57,431 - cyber_law_assistant - INFO - Session session_20250425174120_7594 - Assistant: Computer Hacking refers to Unauthorized access to ...
-2025-04-25 17:41:57,432 - werkzeug - INFO - 127.0.0.1 - - [25/Apr/2025 17:41:57] "POST /ask HTTP/1.1" 200 -
-2025-04-25 17:42:01,494 - cyber_law_assistant - INFO - Session session_20250425174120_7594 - User: reporting...
-2025-04-25 17:42:01,494 - cyber_law_assistant - INFO - Session session_20250425174120_7594 - Assistant: If you need to report a Computer Hacking incident,...
-2025-04-25 17:42:01,494 - werkzeug - INFO - 127.0.0.1 - - [25/Apr/2025 17:42:01] "POST /ask HTTP/1.1" 200 -
-2025-04-25 17:42:16,628 - cyber_law_assistant - INFO - Session session_20250425174120_7594 - User: email...
-2025-04-25 17:42:16,629 - cyber_law_assistant - INFO - Session session_20250425174120_7594 - Assistant: Here's what you should know about Phishing: Fraudu...
-2025-04-25 17:42:16,629 - werkzeug - INFO - 127.0.0.1 - - [25/Apr/2025 17:42:16] "POST /ask HTTP/1.1" 200 -
-2025-04-25 18:11:18,064 - cyber_law_assistant - INFO - Using device: cpu
-2025-04-25 18:11:18,066 - sentence_transformers.SentenceTransformer - INFO - Use pytorch device_name: cpu
-2025-04-25 18:11:18,066 - sentence_transformers.SentenceTransformer - INFO - Load pretrained SentenceTransformer: all-mpnet-base-v2
-2025-04-25 18:11:21,125 - cyber_law_assistant - INFO - Sentence embedding model loaded
-2025-04-25 18:11:21,554 - cyber_law_assistant - INFO - SpaCy NLP model loaded
-2025-04-25 18:11:22,985 - cyber_law_assistant - INFO - Intent classifier loaded
-2025-04-25 18:11:26,798 - cyber_law_assistant - INFO - Text summarizer loaded
-2025-04-25 18:11:26,799 - cyber_law_assistant - INFO - Knowledge base loaded successfully from D:\git\project\ai-assistant-for-cyber-law\data\knowledge_base.json
-2025-04-25 18:11:26,799 - cyber_law_assistant - ERROR - Error building vector index: 'NoneType' object has no attribute 'get'
-2025-04-25 18:11:26,799 - CyberLawAssistant - INFO - Cyber Law Assistant initialized
-2025-04-25 18:11:26,831 - werkzeug - INFO - [31m[1mWARNING: This is a development server. Do not use it in a production deployment. Use a production WSGI server instead.[0m
- * Running on all addresses (0.0.0.0)
- * Running on http://127.0.0.1:5000
- * Running on http://10.1.15.248:5000
-2025-04-25 18:11:26,831 - werkzeug - INFO - [33mPress CTRL+C to quit[0m
-2025-04-25 18:11:26,854 - werkzeug - INFO -  * Restarting with watchdog (windowsapi)
-2025-04-25 18:11:35,434 - cyber_law_assistant - INFO - Using device: cpu
-2025-04-25 18:11:35,437 - sentence_transformers.SentenceTransformer - INFO - Use pytorch device_name: cpu
-2025-04-25 18:11:35,437 - sentence_transformers.SentenceTransformer - INFO - Load pretrained SentenceTransformer: all-mpnet-base-v2
-2025-04-25 18:11:38,853 - cyber_law_assistant - INFO - Sentence embedding model loaded
-2025-04-25 18:11:39,307 - cyber_law_assistant - INFO - SpaCy NLP model loaded
-2025-04-25 18:11:40,688 - cyber_law_assistant - INFO - Intent classifier loaded
-2025-04-25 18:11:44,740 - cyber_law_assistant - INFO - Text summarizer loaded
-2025-04-25 18:11:44,743 - cyber_law_assistant - INFO - Knowledge base loaded successfully from D:\git\project\ai-assistant-for-cyber-law\data\knowledge_base.json
-2025-04-25 18:11:44,743 - cyber_law_assistant - ERROR - Error building vector index: 'NoneType' object has no attribute 'get'
-2025-04-25 18:11:44,743 - CyberLawAssistant - INFO - Cyber Law Assistant initialized
-2025-04-25 18:11:44,761 - werkzeug - WARNING -  * Debugger is active!
-2025-04-25 18:11:44,775 - werkzeug - INFO -  * Debugger PIN: 443-282-915
-2025-04-25 18:11:55,191 - werkzeug - INFO - 127.0.0.1 - - [25/Apr/2025 18:11:55] "GET / HTTP/1.1" 200 -
-2025-04-25 18:11:58,677 - CyberLawAssistant - ERROR - Error during preprocessing: 'NLPEngine' object has no attribute '_preprocess_cache'
-2025-04-25 18:11:58,678 - werkzeug - INFO - 127.0.0.1 - - [25/Apr/2025 18:11:58] "POST /ask HTTP/1.1" 200 -
-2025-04-25 18:13:21,374 - werkzeug - INFO -  * Detected change in 'D:\\git\\project\\ai-assistant-for-cyber-law\\cyber_law_assistant.py', reloading
-2025-04-25 18:13:21,375 - werkzeug - INFO -  * Detected change in 'D:\\git\\project\\ai-assistant-for-cyber-law\\cyber_law_assistant.py', reloading
-2025-04-25 18:13:21,375 - werkzeug - INFO -  * Detected change in 'D:\\git\\project\\ai-assistant-for-cyber-law\\cyber_law_assistant.py', reloading
-2025-04-25 18:13:22,814 - werkzeug - INFO -  * Restarting with watchdog (windowsapi)
-2025-04-25 18:13:36,298 - cyber_law_assistant - INFO - Using device: cpu
-2025-04-25 18:13:36,303 - sentence_transformers.SentenceTransformer - INFO - Use pytorch device_name: cpu
-2025-04-25 18:13:36,303 - sentence_transformers.SentenceTransformer - INFO - Load pretrained SentenceTransformer: all-mpnet-base-v2
-2025-04-25 18:13:40,171 - cyber_law_assistant - INFO - Sentence embedding model loaded
-2025-04-25 18:13:40,647 - cyber_law_assistant - INFO - SpaCy NLP model loaded
-2025-04-25 18:13:41,743 - cyber_law_assistant - INFO - Intent classifier loaded
-2025-04-25 18:13:44,220 - cyber_law_assistant - INFO - Text summarizer loaded
-2025-04-25 18:13:44,220 - CyberLawAssistant - ERROR - Failed to initialize knowledge base: name 'k' is not defined
-2025-04-25 18:13:44,220 - CyberLawAssistant - INFO - Cyber Law Assistant initialized
-2025-04-25 18:13:44,233 - werkzeug - WARNING -  * Debugger is active!
-2025-04-25 18:13:44,242 - werkzeug - INFO -  * Debugger PIN: 443-282-915
-2025-04-25 18:13:45,282 - werkzeug - INFO -  * Detected change in 'D:\\git\\project\\ai-assistant-for-cyber-law\\cyber_law_assistant.py', reloading
-2025-04-25 18:13:45,283 - werkzeug - INFO -  * Detected change in 'D:\\git\\project\\ai-assistant-for-cyber-law\\cyber_law_assistant.py', reloading
-2025-04-25 18:13:45,284 - werkzeug - INFO -  * Detected change in 'D:\\git\\project\\ai-assistant-for-cyber-law\\cyber_law_assistant.py', reloading
-2025-04-25 18:13:46,192 - werkzeug - INFO -  * Restarting with watchdog (windowsapi)
-2025-04-25 18:16:22,006 - cyber_law_assistant - INFO - Using device: cpu
-2025-04-25 18:16:22,013 - sentence_transformers.SentenceTransformer - INFO - Use pytorch device_name: cpu
-2025-04-25 18:16:22,013 - sentence_transformers.SentenceTransformer - INFO - Load pretrained SentenceTransformer: all-mpnet-base-v2
-2025-04-25 18:16:25,900 - cyber_law_assistant - INFO - Sentence embedding model loaded
-2025-04-25 18:16:26,582 - cyber_law_assistant - INFO - SpaCy NLP model loaded
-2025-04-25 18:16:28,823 - cyber_law_assistant - INFO - Intent classifier loaded
-2025-04-25 18:16:32,249 - cyber_law_assistant - INFO - Text summarizer loaded
-2025-04-25 18:16:32,252 - cyber_law_assistant - INFO - Knowledge base loaded successfully from D:\git\project\ai-assistant-for-cyber-law\data\knowledge_base.json
-2025-04-25 18:16:32,253 - cyber_law_assistant - ERROR - Error building vector index: 'NoneType' object has no attribute 'get'
-2025-04-25 18:16:32,253 - CyberLawAssistant - INFO - Cyber Law Assistant initialized
-2025-04-25 18:16:32,295 - werkzeug - INFO - [31m[1mWARNING: This is a development server. Do not use it in a production deployment. Use a production WSGI server instead.[0m
- * Running on all addresses (0.0.0.0)
- * Running on http://127.0.0.1:5000
- * Running on http://10.1.15.248:5000
-2025-04-25 18:16:32,295 - werkzeug - INFO - [33mPress CTRL+C to quit[0m
-2025-04-25 18:16:32,330 - werkzeug - INFO -  * Restarting with watchdog (windowsapi)
-2025-04-25 18:16:50,049 - cyber_law_assistant - INFO - Using device: cpu
-2025-04-25 18:16:50,053 - sentence_transformers.SentenceTransformer - INFO - Use pytorch device_name: cpu
-2025-04-25 18:16:50,053 - sentence_transformers.SentenceTransformer - INFO - Load pretrained SentenceTransformer: all-mpnet-base-v2
-2025-04-25 18:16:53,744 - cyber_law_assistant - INFO - Sentence embedding model loaded
-2025-04-25 18:16:54,326 - cyber_law_assistant - INFO - SpaCy NLP model loaded
-2025-04-25 18:16:56,174 - cyber_law_assistant - INFO - Intent classifier loaded
-2025-04-25 18:16:59,754 - cyber_law_assistant - INFO - Text summarizer loaded
-2025-04-25 18:16:59,756 - cyber_law_assistant - INFO - Knowledge base loaded successfully from D:\git\project\ai-assistant-for-cyber-law\data\knowledge_base.json
-2025-04-25 18:16:59,757 - cyber_law_assistant - ERROR - Error building vector index: 'NoneType' object has no attribute 'get'
-2025-04-25 18:16:59,757 - CyberLawAssistant - INFO - Cyber Law Assistant initialized
-2025-04-25 18:16:59,782 - werkzeug - WARNING -  * Debugger is active!
-2025-04-25 18:16:59,805 - werkzeug - INFO -  * Debugger PIN: 443-282-915
-2025-04-25 18:16:59,887 - werkzeug - INFO - 10.1.15.248 - - [25/Apr/2025 18:16:59] "GET / HTTP/1.1" 200 -
-2025-04-25 18:16:59,896 - werkzeug - INFO - 127.0.0.1 - - [25/Apr/2025 18:16:59] "GET / HTTP/1.1" 200 -
-2025-04-25 18:17:00,442 - werkzeug - INFO - 10.1.15.248 - - [25/Apr/2025 18:17:00] "[33mGET /favicon.ico HTTP/1.1[0m" 404 -
-2025-04-25 18:17:25,478 - CyberLawAssistant - ERROR - Error during preprocessing: 'NLPEngine' object has no attribute '_preprocess_cache'
-2025-04-25 18:17:25,479 - werkzeug - INFO - 127.0.0.1 - - [25/Apr/2025 18:17:25] "POST /ask HTTP/1.1" 200 -
-2025-04-25 18:20:01,585 - cyber_law_assistant - INFO - Using device: cpu
-2025-04-25 18:20:01,591 - sentence_transformers.SentenceTransformer - INFO - Use pytorch device_name: cpu
-2025-04-25 18:20:01,592 - sentence_transformers.SentenceTransformer - INFO - Load pretrained SentenceTransformer: all-mpnet-base-v2
-2025-04-25 18:20:06,333 - cyber_law_assistant - INFO - Sentence embedding model loaded
-2025-04-25 18:20:07,216 - cyber_law_assistant - INFO - spaCy model loaded with custom components
-2025-04-25 18:20:08,878 - cyber_law_assistant - INFO - Intent classifier loaded
-2025-04-25 18:20:12,403 - cyber_law_assistant - INFO - Text summarizer loaded
-2025-04-25 18:20:12,405 - cyber_law_assistant - INFO - Knowledge base loaded successfully
-2025-04-25 18:20:16,607 - cyber_law_assistant - INFO - Vector index built with 27 entries
-2025-04-25 18:20:16,607 - CyberLawAssistant - INFO - Cyber Law Assistant initialized
-2025-04-25 18:20:16,647 - werkzeug - INFO - [31m[1mWARNING: This is a development server. Do not use it in a production deployment. Use a production WSGI server instead.[0m
- * Running on all addresses (0.0.0.0)
- * Running on http://127.0.0.1:5000
- * Running on http://10.1.15.248:5000
-2025-04-25 18:20:16,647 - werkzeug - INFO - [33mPress CTRL+C to quit[0m
-2025-04-25 18:20:16,677 - werkzeug - INFO -  * Restarting with watchdog (windowsapi)
-2025-04-25 18:20:31,865 - cyber_law_assistant - INFO - Using device: cpu
-2025-04-25 18:20:31,875 - sentence_transformers.SentenceTransformer - INFO - Use pytorch device_name: cpu
-2025-04-25 18:20:31,875 - sentence_transformers.SentenceTransformer - INFO - Load pretrained SentenceTransformer: all-mpnet-base-v2
-2025-04-25 18:20:36,557 - cyber_law_assistant - INFO - Sentence embedding model loaded
-2025-04-25 18:20:38,323 - cyber_law_assistant - INFO - spaCy model loaded with custom components
-2025-04-25 18:20:40,909 - cyber_law_assistant - INFO - Intent classifier loaded
-2025-04-25 18:20:46,305 - cyber_law_assistant - INFO - Text summarizer loaded
-2025-04-25 18:20:46,309 - cyber_law_assistant - INFO - Knowledge base loaded successfully
-2025-04-25 18:20:58,038 - cyber_law_assistant - INFO - Vector index built with 27 entries
-2025-04-25 18:20:58,041 - CyberLawAssistant - INFO - Cyber Law Assistant initialized
-2025-04-25 18:20:58,103 - werkzeug - WARNING -  * Debugger is active!
-2025-04-25 18:20:58,133 - werkzeug - INFO -  * Debugger PIN: 443-282-915
-2025-04-25 18:21:02,008 - werkzeug - INFO -  * Detected change in 'D:\\git\\project\\ai-assistant-for-cyber-law\\cyber_law_assistant.py', reloading
-2025-04-25 18:21:02,009 - werkzeug - INFO -  * Detected change in 'D:\\git\\project\\ai-assistant-for-cyber-law\\cyber_law_assistant.py', reloading
-2025-04-25 18:21:02,009 - werkzeug - INFO -  * Detected change in 'D:\\git\\project\\ai-assistant-for-cyber-law\\cyber_law_assistant.py', reloading
-2025-04-25 18:21:08,343 - werkzeug - INFO -  * Restarting with watchdog (windowsapi)
-2025-04-25 18:21:35,119 - cyber_law_assistant - INFO - Using device: cpu
-2025-04-25 18:21:35,124 - sentence_transformers.SentenceTransformer - INFO - Use pytorch device_name: cpu
-2025-04-25 18:21:35,125 - sentence_transformers.SentenceTransformer - INFO - Load pretrained SentenceTransformer: all-mpnet-base-v2
-2025-04-25 18:21:39,424 - cyber_law_assistant - INFO - Sentence embedding model loaded
-2025-04-25 18:21:40,347 - cyber_law_assistant - INFO - SpaCy NLP model loaded
-2025-04-25 18:21:42,306 - cyber_law_assistant - INFO - Intent classifier loaded
-2025-04-25 18:21:47,633 - cyber_law_assistant - INFO - Text summarizer loaded
-2025-04-25 18:21:47,637 - cyber_law_assistant - INFO - Knowledge base loaded successfully
-2025-04-25 18:21:53,543 - cyber_law_assistant - INFO - Vector index built with 27 entries
-2025-04-25 18:21:53,544 - CyberLawAssistant - INFO - Cyber Law Assistant initialized
-2025-04-25 18:21:53,574 - werkzeug - WARNING -  * Debugger is active!
-2025-04-25 18:21:53,590 - werkzeug - INFO -  * Debugger PIN: 443-282-915
-2025-04-25 18:21:53,684 - werkzeug - INFO - 127.0.0.1 - - [25/Apr/2025 18:21:53] "GET / HTTP/1.1" 200 -
-2025-04-25 18:22:12,430 - CyberLawAssistant - ERROR - Error during preprocessing: 'NLPEngine' object has no attribute '_preprocess_cache'
-2025-04-25 18:22:12,431 - werkzeug - INFO - 127.0.0.1 - - [25/Apr/2025 18:22:12] "POST /ask HTTP/1.1" 200 -
-2025-04-25 18:24:25,888 - werkzeug - INFO -  * Detected change in 'D:\\git\\project\\ai-assistant-for-cyber-law\\cyber_law_assistant.py', reloading
-2025-04-25 18:24:30,304 - werkzeug - INFO -  * Restarting with watchdog (windowsapi)
-2025-04-25 18:25:08,029 - cyber_law_assistant - INFO - Using device: cpu
-2025-04-25 18:25:08,036 - sentence_transformers.SentenceTransformer - INFO - Use pytorch device_name: cpu
-2025-04-25 18:25:08,036 - sentence_transformers.SentenceTransformer - INFO - Load pretrained SentenceTransformer: all-mpnet-base-v2
-2025-04-25 18:25:11,972 - cyber_law_assistant - INFO - Sentence embedding model loaded
-2025-04-25 18:25:12,792 - cyber_law_assistant - INFO - SpaCy NLP model loaded
-2025-04-25 18:25:15,403 - cyber_law_assistant - INFO - Intent classifier loaded
-2025-04-25 18:25:21,246 - cyber_law_assistant - INFO - Text summarizer loaded
-2025-04-25 18:25:21,248 - cyber_law_assistant - INFO - Knowledge base loaded successfully
-2025-04-25 18:25:25,042 - cyber_law_assistant - INFO - Vector index built with 27 entries
-2025-04-25 18:25:25,042 - CyberLawAssistant - INFO - Cyber Law Assistant initialized
-2025-04-25 18:25:25,068 - werkzeug - WARNING -  * Debugger is active!
-2025-04-25 18:25:25,086 - werkzeug - INFO -  * Debugger PIN: 443-282-915
-2025-04-25 18:26:08,536 - CyberLawAssistant - ERROR - Error during preprocessing: 'NLPEngine' object has no attribute '_preprocess_cache'
-2025-04-25 18:26:08,537 - werkzeug - INFO - 127.0.0.1 - - [25/Apr/2025 18:26:08] "POST /ask HTTP/1.1" 200 -
-2025-04-25 18:27:48,708 - werkzeug - INFO -  * Detected change in 'D:\\git\\project\\ai-assistant-for-cyber-law\\cyber_law_assistant.py', reloading
-2025-04-25 18:27:48,709 - werkzeug - INFO -  * Detected change in 'D:\\git\\project\\ai-assistant-for-cyber-law\\cyber_law_assistant.py', reloading
-2025-04-25 18:27:48,710 - werkzeug - INFO -  * Detected change in 'D:\\git\\project\\ai-assistant-for-cyber-law\\cyber_law_assistant.py', reloading
-2025-04-25 18:27:52,781 - werkzeug - INFO -  * Restarting with watchdog (windowsapi)
-2025-04-25 18:28:22,448 - cyber_law_assistant - INFO - Using device: cpu
-2025-04-25 18:28:22,452 - sentence_transformers.SentenceTransformer - INFO - Use pytorch device_name: cpu
-2025-04-25 18:28:22,452 - sentence_transformers.SentenceTransformer - INFO - Load pretrained SentenceTransformer: all-mpnet-base-v2
-2025-04-25 18:32:47,042 - cyber_law_assistant - INFO - Using device: cpu
-2025-04-25 18:32:47,048 - sentence_transformers.SentenceTransformer - INFO - Use pytorch device_name: cpu
-2025-04-25 18:32:47,048 - sentence_transformers.SentenceTransformer - INFO - Load pretrained SentenceTransformer: all-mpnet-base-v2
-2025-04-25 18:32:52,459 - cyber_law_assistant - INFO - Sentence embedding model loaded
-2025-04-25 18:32:53,528 - cyber_law_assistant - INFO - SpaCy NLP model loaded
-2025-04-25 18:32:55,772 - cyber_law_assistant - INFO - Intent classifier loaded
-2025-04-25 18:32:59,066 - cyber_law_assistant - INFO - Text summarizer loaded
-2025-04-25 18:32:59,068 - cyber_law_assistant - INFO - Knowledge base loaded successfully from D:\git\project\ai-assistant-for-cyber-law\data\knowledge_base.json
-2025-04-25 18:33:09,658 - cyber_law_assistant - INFO - Built vector index with 41 entries
-2025-04-25 18:33:09,658 - CyberLawAssistant - INFO - Cyber Law Assistant initialized
-2025-04-25 18:33:09,700 - werkzeug - INFO - [31m[1mWARNING: This is a development server. Do not use it in a production deployment. Use a production WSGI server instead.[0m
- * Running on all addresses (0.0.0.0)
- * Running on http://127.0.0.1:5000
- * Running on http://10.1.15.248:5000
-2025-04-25 18:33:09,700 - werkzeug - INFO - [33mPress CTRL+C to quit[0m
-2025-04-25 18:33:09,736 - werkzeug - INFO -  * Restarting with watchdog (windowsapi)
-2025-04-25 18:33:26,600 - cyber_law_assistant - INFO - Using device: cpu
-2025-04-25 18:33:26,604 - sentence_transformers.SentenceTransformer - INFO - Use pytorch device_name: cpu
-2025-04-25 18:33:26,604 - sentence_transformers.SentenceTransformer - INFO - Load pretrained SentenceTransformer: all-mpnet-base-v2
-2025-04-25 18:33:29,977 - cyber_law_assistant - INFO - Sentence embedding model loaded
-2025-04-25 18:33:30,649 - cyber_law_assistant - INFO - SpaCy NLP model loaded
-2025-04-25 18:33:32,753 - cyber_law_assistant - INFO - Intent classifier loaded
-2025-04-25 18:33:38,915 - cyber_law_assistant - INFO - Text summarizer loaded
-2025-04-25 18:33:38,917 - cyber_law_assistant - INFO - Knowledge base loaded successfully from D:\git\project\ai-assistant-for-cyber-law\data\knowledge_base.json
-2025-04-25 18:33:50,801 - cyber_law_assistant - INFO - Built vector index with 41 entries
-2025-04-25 18:33:50,802 - CyberLawAssistant - INFO - Cyber Law Assistant initialized
-2025-04-25 18:33:50,840 - werkzeug - WARNING -  * Debugger is active!
-2025-04-25 18:33:50,863 - werkzeug - INFO -  * Debugger PIN: 443-282-915
-2025-04-25 18:33:56,503 - werkzeug - INFO - 127.0.0.1 - - [25/Apr/2025 18:33:56] "GET / HTTP/1.1" 200 -
-2025-04-25 18:34:00,165 - cyber_law_assistant - INFO - Session session_20250425183350_5544 - User: hi...
-2025-04-25 18:34:00,166 - cyber_law_assistant - INFO - Session session_20250425183350_5544 - Assistant: Greetings! I can help with cyber law questions, re...
-2025-04-25 18:34:00,167 - werkzeug - INFO - 127.0.0.1 - - [25/Apr/2025 18:34:00] "POST /ask HTTP/1.1" 200 -
-2025-04-25 18:34:08,834 - cyber_law_assistant - INFO - Session session_20250425183350_5544 - User: some one trying to hack me...
-2025-04-25 18:34:08,834 - cyber_law_assistant - INFO - Session session_20250425183350_5544 - Assistant: Computer Hacking refers to Unauthorized access to ...
-2025-04-25 18:34:08,834 - werkzeug - INFO - 127.0.0.1 - - [25/Apr/2025 18:34:08] "POST /ask HTTP/1.1" 200 -
-2025-04-25 18:36:55,063 - cyber_law_assistant - INFO - Using device: cpu
-2025-04-25 18:36:55,066 - sentence_transformers.SentenceTransformer - INFO - Use pytorch device_name: cpu
-2025-04-25 18:36:55,066 - sentence_transformers.SentenceTransformer - INFO - Load pretrained SentenceTransformer: all-mpnet-base-v2
-2025-04-25 18:36:58,825 - cyber_law_assistant - INFO - Sentence embedding model loaded
-2025-04-25 18:36:59,428 - cyber_law_assistant - INFO - SpaCy NLP model loaded
-2025-04-25 18:37:01,259 - cyber_law_assistant - INFO - Intent classifier loaded
-2025-04-25 18:37:04,459 - cyber_law_assistant - INFO - Text summarizer loaded
-2025-04-25 18:37:04,460 - cyber_law_assistant - INFO - Knowledge base loaded successfully from D:\git\project\ai-assistant-for-cyber-law\data\knowledge_base.json
-2025-04-25 18:37:14,842 - cyber_law_assistant - INFO - Built vector index with 41 entries
-2025-04-25 18:37:14,842 - CyberLawAssistant - INFO - Cyber Law Assistant initialized
-2025-04-25 18:37:14,878 - werkzeug - INFO - [31m[1mWARNING: This is a development server. Do not use it in a production deployment. Use a production WSGI server instead.[0m
- * Running on all addresses (0.0.0.0)
- * Running on http://127.0.0.1:5000
- * Running on http://10.1.15.248:5000
-2025-04-25 18:37:14,879 - werkzeug - INFO - [33mPress CTRL+C to quit[0m
-2025-04-25 18:37:14,915 - werkzeug - INFO -  * Restarting with watchdog (windowsapi)
-2025-04-25 18:37:30,774 - cyber_law_assistant - INFO - Using device: cpu
-2025-04-25 18:37:30,781 - sentence_transformers.SentenceTransformer - INFO - Use pytorch device_name: cpu
-2025-04-25 18:37:30,781 - sentence_transformers.SentenceTransformer - INFO - Load pretrained SentenceTransformer: all-mpnet-base-v2
-2025-04-25 18:37:34,861 - cyber_law_assistant - INFO - Sentence embedding model loaded
-2025-04-25 18:37:35,418 - cyber_law_assistant - INFO - SpaCy NLP model loaded
-2025-04-25 18:37:37,282 - cyber_law_assistant - INFO - Intent classifier loaded
-2025-04-25 18:37:40,772 - cyber_law_assistant - INFO - Text summarizer loaded
-2025-04-25 18:37:40,773 - cyber_law_assistant - INFO - Knowledge base loaded successfully from D:\git\project\ai-assistant-for-cyber-law\data\knowledge_base.json
-2025-04-25 18:37:52,759 - cyber_law_assistant - INFO - Built vector index with 41 entries
-2025-04-25 18:37:52,759 - CyberLawAssistant - INFO - Cyber Law Assistant initialized
-2025-04-25 18:37:52,789 - werkzeug - WARNING -  * Debugger is active!
-2025-04-25 18:37:52,805 - werkzeug - INFO -  * Debugger PIN: 443-282-915
-2025-04-25 18:38:27,153 - werkzeug - INFO - 127.0.0.1 - - [25/Apr/2025 18:38:27] "GET / HTTP/1.1" 200 -
-2025-04-25 18:38:36,863 - cyber_law_assistant - INFO - Session session_20250425183752_9717 - User: some trying to hack me...
-2025-04-25 18:38:36,863 - cyber_law_assistant - INFO - Session session_20250425183752_9717 - Assistant: Hello! I'm your cyber law assistant. How can I hel...
-2025-04-25 18:38:36,864 - werkzeug - INFO - 127.0.0.1 - - [25/Apr/2025 18:38:36] "POST /ask HTTP/1.1" 200 -
-2025-04-25 18:38:40,325 - cyber_law_assistant - INFO - Session session_20250425183752_9717 - User: hack...
-2025-04-25 18:38:40,326 - cyber_law_assistant - INFO - Session session_20250425183752_9717 - Assistant: Computer Hacking refers to Unauthorized access to ...
-2025-04-25 18:38:40,326 - werkzeug - INFO - 127.0.0.1 - - [25/Apr/2025 18:38:40] "POST /ask HTTP/1.1" 200 -
-2025-04-25 18:38:56,353 - cyber_law_assistant - INFO - Session session_20250425183752_9717 - User: phishsing...
-2025-04-25 18:38:56,353 - cyber_law_assistant - INFO - Session session_20250425183752_9717 - Assistant: Greetings! I can help with cyber law questions, re...
-2025-04-25 18:38:56,353 - werkzeug - INFO - 127.0.0.1 - - [25/Apr/2025 18:38:56] "POST /ask HTTP/1.1" 200 -
-2025-04-25 18:39:07,395 - cyber_law_assistant - INFO - Session session_20250425183752_9717 - User: reportying procedure...
-2025-04-25 18:39:07,395 - cyber_law_assistant - INFO - Session session_20250425183752_9717 - Assistant: To report Computer Hacking, here's what you should...
-2025-04-25 18:39:07,396 - werkzeug - INFO - 127.0.0.1 - - [25/Apr/2025 18:39:07] "POST /ask HTTP/1.1" 200 -
-2025-04-25 18:45:42,979 - cyber_law_assistant - INFO - Using device: cpu
-2025-04-25 18:45:42,983 - sentence_transformers.SentenceTransformer - INFO - Use pytorch device_name: cpu
-2025-04-25 18:45:42,983 - sentence_transformers.SentenceTransformer - INFO - Load pretrained SentenceTransformer: all-mpnet-base-v2
-2025-04-25 18:45:47,414 - cyber_law_assistant - INFO - Sentence embedding model loaded
-2025-04-25 18:45:47,980 - cyber_law_assistant - INFO - SpaCy NLP model loaded
-2025-04-25 18:45:49,632 - cyber_law_assistant - INFO - Intent classifier loaded
-2025-04-25 18:45:52,552 - cyber_law_assistant - INFO - Text summarizer loaded
-2025-04-25 18:45:52,553 - cyber_law_assistant - INFO - Knowledge base loaded successfully from D:\git\project\ai-assistant-for-cyber-law\data\knowledge_base.json
-2025-04-25 18:46:03,365 - cyber_law_assistant - INFO - Built vector index with 41 entries
-2025-04-25 18:46:03,365 - CyberLawAssistant - INFO - Cyber Law Assistant initialized
-2025-04-25 18:46:03,415 - werkzeug - INFO - [31m[1mWARNING: This is a development server. Do not use it in a production deployment. Use a production WSGI server instead.[0m
- * Running on all addresses (0.0.0.0)
- * Running on http://127.0.0.1:5000
- * Running on http://10.1.15.248:5000
-2025-04-25 18:46:03,415 - werkzeug - INFO - [33mPress CTRL+C to quit[0m
-2025-04-25 18:46:03,461 - werkzeug - INFO -  * Restarting with watchdog (windowsapi)
-2025-04-25 18:46:19,810 - cyber_law_assistant - INFO - Using device: cpu
-2025-04-25 18:46:19,815 - sentence_transformers.SentenceTransformer - INFO - Use pytorch device_name: cpu
-2025-04-25 18:46:19,815 - sentence_transformers.SentenceTransformer - INFO - Load pretrained SentenceTransformer: all-mpnet-base-v2
-2025-04-25 18:46:23,878 - cyber_law_assistant - INFO - Sentence embedding model loaded
-2025-04-25 18:46:24,721 - cyber_law_assistant - INFO - SpaCy NLP model loaded
-2025-04-25 18:46:26,745 - cyber_law_assistant - INFO - Intent classifier loaded
-2025-04-25 18:46:29,910 - cyber_law_assistant - INFO - Text summarizer loaded
-2025-04-25 18:46:29,912 - cyber_law_assistant - INFO - Knowledge base loaded successfully from D:\git\project\ai-assistant-for-cyber-law\data\knowledge_base.json
-2025-04-25 18:46:41,361 - cyber_law_assistant - INFO - Built vector index with 41 entries
-2025-04-25 18:46:41,361 - CyberLawAssistant - INFO - Cyber Law Assistant initialized
-2025-04-25 18:46:41,381 - werkzeug - WARNING -  * Debugger is active!
-2025-04-25 18:46:41,391 - werkzeug - INFO -  * Debugger PIN: 443-282-915
-2025-04-25 18:46:41,452 - werkzeug - INFO - 127.0.0.1 - - [25/Apr/2025 18:46:41] "GET / HTTP/1.1" 200 -
-2025-04-25 18:46:47,620 - cyber_law_assistant - INFO - Session session_20250425184641_9307 - User: hi...
-2025-04-25 18:46:47,621 - cyber_law_assistant - INFO - Session session_20250425184641_9307 - Assistant: Greetings! I can help with cyber law questions, re...
-2025-04-25 18:46:47,621 - werkzeug - INFO - 127.0.0.1 - - [25/Apr/2025 18:46:47] "POST /ask HTTP/1.1" 200 -
-2025-04-25 18:46:58,935 - cyber_law_assistant - INFO - Session session_20250425184641_9307 - User: some one trying to hack me...
-2025-04-25 18:46:58,936 - cyber_law_assistant - INFO - Session session_20250425184641_9307 - Assistant: Regarding Computer Hacking: Unauthorized access to...
-2025-04-25 18:46:58,937 - werkzeug - INFO - 127.0.0.1 - - [25/Apr/2025 18:46:58] "POST /ask HTTP/1.1" 200 -
-2025-04-25 18:59:15,375 - cyber_law_assistant - INFO - Using device: cpu
-2025-04-25 18:59:15,380 - sentence_transformers.SentenceTransformer - INFO - Use pytorch device_name: cpu
-2025-04-25 18:59:15,380 - sentence_transformers.SentenceTransformer - INFO - Load pretrained SentenceTransformer: all-mpnet-base-v2
-2025-04-25 18:59:18,531 - cyber_law_assistant - INFO - Sentence embedding model loaded
-2025-04-25 18:59:18,918 - cyber_law_assistant - INFO - SpaCy NLP model loaded
-2025-04-25 18:59:20,179 - cyber_law_assistant - INFO - Intent classifier loaded
-2025-04-25 18:59:22,233 - cyber_law_assistant - INFO - Text summarizer loaded
-2025-04-25 18:59:22,234 - cyber_law_assistant - INFO - Knowledge base loaded successfully from D:\git\project\ai-assistant-for-cyber-law\data\knowledge_base.json
-2025-04-25 18:59:29,463 - cyber_law_assistant - INFO - Built vector index with 65 entries
-2025-04-25 18:59:29,463 - CyberLawAssistant - INFO - Cyber Law Assistant initialized
-2025-04-25 18:59:29,480 - werkzeug - INFO - [31m[1mWARNING: This is a development server. Do not use it in a production deployment. Use a production WSGI server instead.[0m
- * Running on all addresses (0.0.0.0)
- * Running on http://127.0.0.1:5000
- * Running on http://10.1.15.248:5000
-2025-04-25 18:59:29,480 - werkzeug - INFO - [33mPress CTRL+C to quit[0m
-2025-04-25 18:59:29,493 - werkzeug - INFO -  * Restarting with watchdog (windowsapi)
-2025-04-25 18:59:37,101 - cyber_law_assistant - INFO - Using device: cpu
-2025-04-25 18:59:37,104 - sentence_transformers.SentenceTransformer - INFO - Use pytorch device_name: cpu
-2025-04-25 18:59:37,104 - sentence_transformers.SentenceTransformer - INFO - Load pretrained SentenceTransformer: all-mpnet-base-v2
-2025-04-25 18:59:40,466 - cyber_law_assistant - INFO - Sentence embedding model loaded
-2025-04-25 18:59:40,911 - cyber_law_assistant - INFO - SpaCy NLP model loaded
-2025-04-25 18:59:42,321 - cyber_law_assistant - INFO - Intent classifier loaded
-2025-04-25 18:59:44,590 - cyber_law_assistant - INFO - Text summarizer loaded
-2025-04-25 18:59:44,593 - cyber_law_assistant - INFO - Knowledge base loaded successfully from D:\git\project\ai-assistant-for-cyber-law\data\knowledge_base.json
-2025-04-25 18:59:52,316 - cyber_law_assistant - INFO - Built vector index with 65 entries
-2025-04-25 18:59:52,316 - CyberLawAssistant - INFO - Cyber Law Assistant initialized
-2025-04-25 18:59:52,331 - werkzeug - WARNING -  * Debugger is active!
-2025-04-25 18:59:52,337 - werkzeug - INFO -  * Debugger PIN: 443-282-915
-2025-04-25 18:59:52,387 - werkzeug - INFO - 127.0.0.1 - - [25/Apr/2025 18:59:52] "GET / HTTP/1.1" 200 -
-2025-04-25 18:59:52,473 - cyber_law_assistant - INFO - Session session_20250425185952_5536 - User: hi...
-2025-04-25 18:59:52,473 - cyber_law_assistant - INFO - Session session_20250425185952_5536 - Assistant: Hello! I'm your cyber law assistant. How can I hel...
-2025-04-25 18:59:52,473 - werkzeug - INFO - 127.0.0.1 - - [25/Apr/2025 18:59:52] "POST /ask HTTP/1.1" 200 -
-2025-04-25 19:00:05,293 - cyber_law_assistant - INFO - Session session_20250425185952_5536 - User: hi...
-2025-04-25 19:00:05,293 - cyber_law_assistant - INFO - Session session_20250425185952_5536 - Assistant: Greetings! I can help with cyber law questions, re...
-2025-04-25 19:00:05,293 - werkzeug - INFO - 127.0.0.1 - - [25/Apr/2025 19:00:05] "POST /ask HTTP/1.1" 200 -
-2025-04-25 19:00:14,699 - cyber_law_assistant - INFO - Session session_20250425185952_5536 - User: some trying threat me...
-2025-04-25 19:00:14,699 - cyber_law_assistant - INFO - Session session_20250425185952_5536 - Assistant: Cyber Bullying refers to Use of electronic communi...
-2025-04-25 19:00:14,699 - werkzeug - INFO - 127.0.0.1 - - [25/Apr/2025 19:00:14] "POST /ask HTTP/1.1" 200 -
-2025-04-25 19:00:26,349 - cyber_law_assistant - INFO - Session session_20250425185952_5536 - User: smeone trying to hack me...
-2025-04-25 19:00:26,349 - cyber_law_assistant - INFO - Session session_20250425185952_5536 - Assistant: Computer Hacking refers to Unauthorized access to ...
-2025-04-25 19:00:26,349 - werkzeug - INFO - 127.0.0.1 - - [25/Apr/2025 19:00:26] "POST /ask HTTP/1.1" 200 -
-2025-04-25 19:00:39,791 - cyber_law_assistant - INFO - Session session_20250425185952_5536 - User: reporting procedure...
-2025-04-25 19:00:39,791 - cyber_law_assistant - INFO - Session session_20250425185952_5536 - Assistant: If you need to report a Computer Hacking incident,...
-2025-04-25 19:00:39,791 - werkzeug - INFO - 127.0.0.1 - - [25/Apr/2025 19:00:39] "POST /ask HTTP/1.1" 200 -
-=======
- * Running on http://192.168.33.224:5000
-2025-04-24 20:44:12,065 - werkzeug - INFO - [33mPress CTRL+C to quit[0m
-2025-04-24 20:44:12,073 - werkzeug - INFO -  * Restarting with stat
-2025-04-24 20:44:14,485 - cyber_law_assistant - INFO - Using device: cpu
-2025-04-24 20:44:14,485 - cyber_law_assistant - ERROR - Error loading embedding model: name 'SentenceTransformer' is not defined
-2025-04-24 20:44:14,485 - cyber_law_assistant - ERROR - Error loading spaCy model: name 'spacy' is not defined
-2025-04-24 20:44:14,485 - cyber_law_assistant - ERROR - Error loading intent classifier: name 'pipeline' is not defined
-2025-04-24 20:44:14,485 - cyber_law_assistant - ERROR - Error loading summarizer: name 'pipeline' is not defined
-2025-04-24 20:44:14,485 - cyber_law_assistant - WARNING - Knowledge base file not found: D:\AI assisantant\AI-git-collab\ai-assistant-for-cyber-law\data\knowledge_base.json
-2025-04-24 20:44:14,485 - cyber_law_assistant - INFO - Creating enhanced knowledge base structure with comprehensive Indian IT laws
-2025-04-24 20:44:14,489 - cyber_law_assistant - WARNING - Embedding model not available
-2025-04-24 20:44:14,489 - cyber_law_assistant - WARNING - Embedding model not available
-2025-04-24 20:44:14,489 - cyber_law_assistant - WARNING - Embedding model not available
-2025-04-24 20:44:14,489 - cyber_law_assistant - WARNING - Embedding model not available
-2025-04-24 20:44:14,489 - cyber_law_assistant - WARNING - Embedding model not available
-2025-04-24 20:44:14,489 - cyber_law_assistant - WARNING - Embedding model not available
-2025-04-24 20:44:14,489 - cyber_law_assistant - WARNING - Embedding model not available
-2025-04-24 20:44:14,489 - cyber_law_assistant - WARNING - Embedding model not available
-2025-04-24 20:44:14,491 - cyber_law_assistant - WARNING - Embedding model not available
-2025-04-24 20:44:14,491 - cyber_law_assistant - WARNING - Embedding model not available
-2025-04-24 20:44:14,491 - cyber_law_assistant - WARNING - Embedding model not available
-2025-04-24 20:44:14,491 - cyber_law_assistant - WARNING - Embedding model not available
-2025-04-24 20:44:14,491 - cyber_law_assistant - WARNING - Embedding model not available
-2025-04-24 20:44:14,491 - cyber_law_assistant - WARNING - Embedding model not available
-2025-04-24 20:44:14,491 - cyber_law_assistant - WARNING - Embedding model not available
-2025-04-24 20:44:14,491 - cyber_law_assistant - WARNING - Embedding model not available
-2025-04-24 20:44:14,491 - cyber_law_assistant - WARNING - Embedding model not available
-2025-04-24 20:44:14,491 - cyber_law_assistant - WARNING - Embedding model not available
-2025-04-24 20:44:14,491 - cyber_law_assistant - WARNING - Embedding model not available
-2025-04-24 20:44:14,491 - cyber_law_assistant - WARNING - Embedding model not available
-2025-04-24 20:44:14,491 - cyber_law_assistant - WARNING - Embedding model not available
-2025-04-24 20:44:14,491 - cyber_law_assistant - WARNING - Embedding model not available
-2025-04-24 20:44:14,491 - cyber_law_assistant - WARNING - Embedding model not available
-2025-04-24 20:44:14,491 - cyber_law_assistant - WARNING - Embedding model not available
-2025-04-24 20:44:14,491 - cyber_law_assistant - WARNING - Embedding model not available
-2025-04-24 20:44:14,491 - cyber_law_assistant - WARNING - Embedding model not available
-2025-04-24 20:44:14,491 - cyber_law_assistant - WARNING - Embedding model not available
-2025-04-24 20:44:14,491 - cyber_law_assistant - WARNING - Embedding model not available
-2025-04-24 20:44:14,491 - cyber_law_assistant - WARNING - Embedding model not available
-2025-04-24 20:44:14,491 - cyber_law_assistant - WARNING - Embedding model not available
-2025-04-24 20:44:14,491 - cyber_law_assistant - WARNING - Embedding model not available
-2025-04-24 20:44:14,491 - cyber_law_assistant - WARNING - Embedding model not available
-2025-04-24 20:44:14,491 - cyber_law_assistant - WARNING - Embedding model not available
-2025-04-24 20:44:14,491 - cyber_law_assistant - WARNING - Embedding model not available
-2025-04-24 20:44:14,491 - cyber_law_assistant - WARNING - Embedding model not available
-2025-04-24 20:44:14,491 - cyber_law_assistant - WARNING - Embedding model not available
-2025-04-24 20:44:14,491 - cyber_law_assistant - WARNING - Embedding model not available
-2025-04-24 20:44:14,491 - cyber_law_assistant - WARNING - Embedding model not available
-2025-04-24 20:44:14,491 - cyber_law_assistant - WARNING - Embedding model not available
-2025-04-24 20:44:14,491 - cyber_law_assistant - WARNING - Embedding model not available
-2025-04-24 20:44:14,491 - cyber_law_assistant - WARNING - Embedding model not available
-2025-04-24 20:44:14,491 - cyber_law_assistant - INFO - Built vector index with 41 entries
-2025-04-24 20:44:14,491 - CyberLawAssistant - INFO - Cyber Law Assistant initialized
-2025-04-24 20:44:14,511 - werkzeug - WARNING -  * Debugger is active!
-2025-04-24 20:44:14,517 - werkzeug - INFO -  * Debugger PIN: 142-977-803
-2025-04-25 18:39:26,182 - cyber_law_assistant - INFO - Using device: cpu
-2025-04-25 18:39:26,182 - sentence_transformers.SentenceTransformer - INFO - Use pytorch device_name: cpu
-2025-04-25 18:39:26,182 - sentence_transformers.SentenceTransformer - INFO - Load pretrained SentenceTransformer: all-mpnet-base-v2
-2025-04-25 18:39:30,863 - huggingface_hub.file_download - WARNING - Xet Storage is enabled for this repo, but the 'hf_xet' package is not installed. Falling back to regular HTTP download. For better performance, install the package with: `pip install huggingface_hub[hf_xet]` or `pip install hf_xet`
-2025-04-25 18:40:53,792 - cyber_law_assistant - INFO - Sentence embedding model loaded
-2025-04-25 18:40:54,570 - cyber_law_assistant - INFO - SpaCy NLP model loaded
-2025-04-25 18:40:55,471 - huggingface_hub.file_download - WARNING - Xet Storage is enabled for this repo, but the 'hf_xet' package is not installed. Falling back to regular HTTP download. For better performance, install the package with: `pip install huggingface_hub[hf_xet]` or `pip install hf_xet`
-2025-04-25 18:43:46,569 - cyber_law_assistant - INFO - Using device: cpu
-2025-04-25 18:43:46,569 - sentence_transformers.SentenceTransformer - INFO - Use pytorch device_name: cpu
-2025-04-25 18:43:46,569 - sentence_transformers.SentenceTransformer - INFO - Load pretrained SentenceTransformer: all-mpnet-base-v2
-2025-04-25 18:44:22,490 - cyber_law_assistant - INFO - Using device: cpu
-2025-04-25 18:44:22,490 - sentence_transformers.SentenceTransformer - INFO - Use pytorch device_name: cpu
-2025-04-25 18:44:22,490 - sentence_transformers.SentenceTransformer - INFO - Load pretrained SentenceTransformer: all-mpnet-base-v2
-2025-04-25 18:45:20,922 - cyber_law_assistant - INFO - Sentence embedding model loaded
-2025-04-25 18:45:21,713 - cyber_law_assistant - INFO - SpaCy NLP model loaded
->>>>>>> 75a14508
+2025-04-24 22:01:59,738 - werkzeug - INFO - 127.0.0.1 - - [24/Apr/2025 22:01:59] "POST /ask HTTP/1.1" 200 -